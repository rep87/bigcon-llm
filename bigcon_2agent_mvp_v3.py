# -*- coding: utf-8 -*-
# BIGCON 2-Agent MVP (Colab, Gemini API) — v3 (fits actual 3-dataset structure)
# %pip -q install google-generativeai pandas openpyxl

import os, json, re, random, sys, glob, datetime
import unicodedata
from pathlib import Path
import pandas as pd
import numpy as np
from jsonschema import Draft7Validator, ValidationError

APP_ROOT = Path(__file__).resolve().parent
DATA_DIR = APP_ROOT / 'data'
SHINHAN_DIR = DATA_DIR / 'shinhan'
EXTERNAL_DIR = DATA_DIR / 'external'
OUTPUT_DIR = DATA_DIR / 'outputs'
SCHEMA_PATH = APP_ROOT / 'schemas' / 'actioncard.schema.json'
OUTPUT_DIR.mkdir(parents=True, exist_ok=True)

DEFAULT_MONTHS = 8
SEED = 42
random.seed(SEED); np.random.seed(SEED)

_SCHEMA_CACHE = None
_SCHEMA_VALIDATOR = None


def _normalize_str(value: str) -> str:
    if value is None:
        return ""
    text = unicodedata.normalize("NFKC", str(value))
    return re.sub(r"\s+", "", text)


def _wildcard_to_regex(masked: str | None) -> re.Pattern | None:
    if not masked:
        return None
    normalized = _normalize_str(masked)
    if not normalized:
        return None
    pattern = "".join(".*" if ch == "*" else re.escape(ch) for ch in normalized)
    try:
        return re.compile(f"^{pattern}")
    except re.error:
        return None

def load_actioncard_schema():
    global _SCHEMA_CACHE, _SCHEMA_VALIDATOR
    if _SCHEMA_CACHE is not None and _SCHEMA_VALIDATOR is not None:
        return _SCHEMA_CACHE, _SCHEMA_VALIDATOR
    if not SCHEMA_PATH.exists():
        raise FileNotFoundError(f"스키마 파일을 찾을 수 없습니다: {SCHEMA_PATH}")
    with open(SCHEMA_PATH, 'r', encoding='utf-8') as f:
        _SCHEMA_CACHE = json.load(f)
    _SCHEMA_VALIDATOR = Draft7Validator(_SCHEMA_CACHE)
    return _SCHEMA_CACHE, _SCHEMA_VALIDATOR

def read_csv_smart(path):
    for enc in ['utf-8', 'utf-8-sig', 'cp949', 'euc-kr', 'latin-1']:
        try:
            return pd.read_csv(path, encoding=enc)
        except Exception:
            continue
    return pd.read_csv(path, encoding='utf-8', errors='replace')


def normalize_rate_series(series: pd.Series | None) -> pd.Series | None:
    if series is None:
        return series
    cleaned = (
        series.astype(str)
        .str.replace(",", "", regex=False)
        .str.replace("%", "", regex=False)
        .str.replace("−", "-", regex=False)
    )
    cleaned = cleaned.str.replace(r"[^0-9\-.]", "", regex=True)
    numeric = pd.to_numeric(cleaned, errors='coerce')
    if numeric is None:
        return None
    scaled = numeric.copy()
    mask = scaled.notna() & (scaled.abs() <= 1)
    scaled.loc[mask] = scaled.loc[mask] * 100
    scaled.loc[(scaled < 0) | (scaled > 100)] = np.nan
    return scaled

def ym_to_date(ym_series):
    s = pd.to_datetime(ym_series.astype(str) + '01', format='%Y%m%d', errors='coerce')
    return s

def load_set1(shinhan_dir):
    p = shinhan_dir / 'big_data_set1_f.csv'
    df = read_csv_smart(p)
    ren = {}
    for c in df.columns:
        cu = str(c).upper()
        if cu == 'ENCODED_MCT': ren[c] = 'ENCODED_MCT'
        elif 'SIGUNGU' in cu:   ren[c] = 'SIGUNGU'
        elif 'BSE_AR' in cu:    ren[c] = 'ADDR_BASE'
        elif ('ZCD' in cu) or ('BZN' in cu) or ('업종' in cu): ren[c] = 'CATEGORY'
        elif cu == 'MCT_NM':    ren[c] = 'MCT_NM'
    df = df.rename(columns=ren)
    df = df.loc[:, ~df.columns.duplicated()]
    keep = ['ENCODED_MCT','MCT_NM','ADDR_BASE','SIGUNGU','CATEGORY']
    for k in keep:
        if k not in df.columns: df[k] = np.nan
    df = df[keep].drop_duplicates('ENCODED_MCT')
    if 'ENCODED_MCT' in df.columns:
        df['ENCODED_MCT'] = df['ENCODED_MCT'].apply(lambda v: str(v).strip() if pd.notna(v) else '')
    return df

def load_set2(shinhan_dir):
    p = shinhan_dir / 'big_data_set2_f.csv'
    df = read_csv_smart(p)
    df['TA_YM'] = df['TA_YM'].astype(str)
    df['_date'] = ym_to_date(df['TA_YM'])
    return df

def load_set3(shinhan_dir):
    p = shinhan_dir / 'big_data_set3_f.csv'
    df = read_csv_smart(p)
    df['TA_YM'] = df['TA_YM'].astype(str)
    df['_date'] = ym_to_date(df['TA_YM'])
    keep_cols = [
        'ENCODED_MCT','TA_YM','_date',
        'M12_MAL_1020_RAT','M12_MAL_30_RAT','M12_MAL_40_RAT','M12_MAL_50_RAT','M12_MAL_60_RAT',
        'M12_FME_1020_RAT','M12_FME_30_RAT','M12_FME_40_RAT','M12_FME_50_RAT','M12_FME_60_RAT',
        'MCT_UE_CLN_REU_RAT','MCT_UE_CLN_NEW_RAT',
        'RC_M1_SHC_RSD_UE_CLN_RAT','RC_M1_SHC_WP_UE_CLN_RAT','RC_M1_SHC_FLP_UE_CLN_RAT'
    ]
    for c in keep_cols:
        if c not in df.columns:
            df[c] = np.nan
    df = df[keep_cols]
    rate_cols = [
        'M12_MAL_1020_RAT','M12_MAL_30_RAT','M12_MAL_40_RAT','M12_MAL_50_RAT','M12_MAL_60_RAT',
        'M12_FME_1020_RAT','M12_FME_30_RAT','M12_FME_40_RAT','M12_FME_50_RAT','M12_FME_60_RAT',
        'MCT_UE_CLN_REU_RAT','MCT_UE_CLN_NEW_RAT',
        'RC_M1_SHC_RSD_UE_CLN_RAT','RC_M1_SHC_WP_UE_CLN_RAT','RC_M1_SHC_FLP_UE_CLN_RAT'
    ]
    for col in rate_cols:
        if col in df.columns:
<<<<<<< HEAD
            original = df[col].copy()
            df[f'{col}_raw'] = original
            df[col] = normalize_rate_series(original)
=======
            df[col] = normalize_rate_series(df[col])
>>>>>>> a995fc13
    return df

def load_weather_monthly(external_dir):
    f = None
    for e in ('.csv','.parquet','.parq','.feather'):
        cand = list(external_dir.glob(f'**/*{e}'))
        if cand:
            f = cand[0]; break
    if not f:
        print('⚠️ 외부(날씨) 데이터가 없습니다. 날씨 분석은 제한됩니다.')
        return None
    if f.suffix.lower() == '.csv':
        wx = read_csv_smart(f)
    elif f.suffix.lower() in ('.parquet','.parq'):
        wx = pd.read_parquet(f)
    elif f.suffix.lower() == '.feather':
        wx = pd.read_feather(f)
    else:
        return None

    c_dt = None
    for c in wx.columns:
        cl = str(c).lower()
        if any(k in cl for k in ['date','ymd','dt','일자','날짜','yyyymm']):
            c_dt = c; break
    if c_dt is None:
        raise ValueError('날씨 데이터에 날짜(또는 YYYYMM) 컬럼을 찾지 못했습니다.')
    dt = pd.to_datetime(wx[c_dt].astype(str), errors='coerce')
    wx['_ym'] = dt.dt.strftime('%Y%m')
    c_rain = None
    for c in wx.columns:
        cl = c.lower()
        if any(k in cl for k in ['rain','precip','rn_mm','rainfall','rr','강수','강수량','비']):
            c_rain = c; break
    if c_rain is None:
        wx['_rain_val'] = 0.0
    else:
        wx['_rain_val'] = pd.to_numeric(wx[c_rain], errors='coerce').fillna(0.0)

    monthly = wx.groupby('_ym', as_index=False)['_rain_val'].sum().rename(columns={'_ym':'TA_YM','_rain_val':'RAIN_SUM'})
    monthly['TA_YM'] = monthly['TA_YM'].astype(str)
    monthly['_date'] = pd.to_datetime(monthly['TA_YM'] + '01', format='%Y%m%d', errors='coerce')
    return monthly[['TA_YM','_date','RAIN_SUM']]

<<<<<<< HEAD
def build_panel(shinhan_dir, merchants_df=None, target_id=None):
    s1 = merchants_df if merchants_df is not None else load_set1(shinhan_dir)
    s2_all = load_set2(shinhan_dir)
    s3_all = load_set3(shinhan_dir)

    stats = {
        'set2_merchants_before': int(s2_all['ENCODED_MCT'].astype(str).nunique()) if 'ENCODED_MCT' in s2_all.columns else 0,
        'set3_merchants_before': int(s3_all['ENCODED_MCT'].astype(str).nunique()) if 'ENCODED_MCT' in s3_all.columns else 0,
    }

    s2 = s2_all
    s3 = s3_all
    if target_id:
        tid = str(target_id)
        s2 = s2_all[s2_all['ENCODED_MCT'].astype(str) == tid]
        s3 = s3_all[s3_all['ENCODED_MCT'].astype(str) == tid]

    stats['set2_rows_after'] = int(len(s2))
    stats['set3_rows_after'] = int(len(s3))

=======
def build_panel(shinhan_dir, merchants_df=None):
    s1 = merchants_df if merchants_df is not None else load_set1(shinhan_dir)
    s2 = load_set2(shinhan_dir)
    s3 = load_set3(shinhan_dir)
>>>>>>> a995fc13
    m23 = pd.merge(s2, s3, on=['ENCODED_MCT','TA_YM','_date'], how='outer', suffixes=('_s2',''))
    panel = pd.merge(m23, s1, on='ENCODED_MCT', how='left')
    def nz(x):
        try:
            return pd.to_numeric(x, errors='coerce').fillna(0.0)
        except Exception:
            return pd.Series([0.0] * len(x))
    if 'M12_MAL_1020_RAT' in panel.columns and 'M12_FME_1020_RAT' in panel.columns:
        panel['YOUTH_SHARE'] = nz(panel['M12_MAL_1020_RAT']) + nz(panel['M12_FME_1020_RAT'])
    else:
        panel['YOUTH_SHARE'] = np.nan
    panel['REVISIT_RATE'] = pd.to_numeric(panel.get('MCT_UE_CLN_REU_RAT', np.nan), errors='coerce')
    panel['NEW_RATE'] = pd.to_numeric(panel.get('MCT_UE_CLN_NEW_RAT', np.nan), errors='coerce')
    panel.rename(columns={'ENCODED_MCT':'_merchant_id'}, inplace=True)
    if '_merchant_id' in panel.columns:
        panel['_merchant_id'] = panel['_merchant_id'].astype(str)
<<<<<<< HEAD
    stats['merchants_after'] = int(panel['_merchant_id'].nunique()) if '_merchant_id' in panel.columns else 0
    return panel, stats



def resolve_merchant(masked_name: str | None, sigungu: str | None, merchants_df: pd.DataFrame | None):
    if merchants_df is None or merchants_df.empty:
        return None

    if not masked_name:
        print("⚠️ resolve_merchant: 입력된 마스킹 상호가 없어 매칭을 건너뜁니다.")
        return None

    df = merchants_df.copy()
    df['_norm_name'] = df['MCT_NM'].apply(_normalize_str)
    df['_norm_sigungu'] = df['SIGUNGU'].apply(_normalize_str)
    df['_norm_category'] = df['CATEGORY'].apply(_normalize_str)

    norm_sigungu = _normalize_str(sigungu) if sigungu else ""
    candidates = df
    if norm_sigungu:
        exact = candidates[candidates['_norm_sigungu'] == norm_sigungu]
        if not exact.empty:
            candidates = exact
        else:
            candidates = candidates[candidates['_norm_sigungu'].str.contains(norm_sigungu, na=False)]
    sigungu_filter_count = len(candidates)

    pattern = _wildcard_to_regex(masked_name)
    name_regex = pattern.pattern if pattern else None
    prefix = ""
    if masked_name:
        prefix = _normalize_str(masked_name.split('*', 1)[0])

    if candidates.empty:
        print(
            "🧭 resolve_phase:",
            json.dumps({
                'input': {'masked_name': masked_name, 'sigungu': sigungu},
                'sigungu_filter_count': sigungu_filter_count,
                'name_regex': name_regex,
                'name_match_count': 0,
                'candidates': [],
            }, ensure_ascii=False),
        )
        print(f"⚠️ 가맹점 미일치 – {masked_name}와 구를 확인해 주세요.")
        return None

    def _score(row):
        name = row['_norm_name'] or ""
        score = 0
        if prefix and name.startswith(prefix):
            score += 2
        elif prefix and prefix in name:
            score += 1
        elif pattern and pattern.match(name):
            score += 2
        elif pattern and pattern.search(name):
            score += 1
        return score

    scored = candidates.copy()
    scored['__score'] = scored.apply(_score, axis=1)
    scored['__name_len'] = scored['_norm_name'].str.len().fillna(0)

    top = scored.sort_values(['__score', '__name_len', 'ENCODED_MCT'], ascending=[False, False, True])
    name_match_count = int((scored['__score'] >= 2).sum())

    candidate_preview = []
    for _, row in top.head(3).iterrows():
        candidate_preview.append({
            'ENCODED_MCT': row['ENCODED_MCT'],
            'MCT_NM': row['MCT_NM'],
            'SIGUNGU': row['SIGUNGU'],
            'CATEGORY': row['CATEGORY'],
            'score': float(row['__score']) if pd.notna(row['__score']) else None,
        })

    print(
        "🧭 resolve_phase:",
        json.dumps({
            'input': {'masked_name': masked_name, 'sigungu': sigungu},
            'sigungu_filter_count': sigungu_filter_count,
            'name_regex': name_regex,
            'name_match_count': name_match_count,
            'candidates': candidate_preview,
        }, ensure_ascii=False),
    )

    if top.empty or top.iloc[0]['__score'] <= 0:
        print(f"⚠️ 가맹점 미일치 – {masked_name}와 구를 확인해 주세요.")
        return None

    best = top.iloc[0]
    resolved = {
        'encoded_mct': str(best['ENCODED_MCT']),
        'masked_name': best['MCT_NM'],
        'address': best.get('ADDR_BASE'),
        'sigungu': best.get('SIGUNGU'),
        'category': best.get('CATEGORY'),
        'score': float(best['__score']) if pd.notna(best['__score']) else None,
    }
    print("✅ resolved_merchant_id:", resolved['encoded_mct'])
    return resolved
=======
    return panel
>>>>>>> a995fc13


def resolve_merchant(masked_name: str | None, sigungu: str | None, industry_label: str | None, merchants_df: pd.DataFrame | None):
    if merchants_df is None or merchants_df.empty:
        return None

    df = merchants_df.copy()
    df['_norm_name'] = df['MCT_NM'].apply(_normalize_str)
    df['_norm_sigungu'] = df['SIGUNGU'].apply(_normalize_str)
    df['_norm_category'] = df['CATEGORY'].apply(_normalize_str)

    log_context = {
        'masked_name': masked_name,
        'sigungu': sigungu,
        'industry_label': industry_label,
    }

    candidates = df
    norm_sigungu = _normalize_str(sigungu) if sigungu else ""
    sigungu_filter_count = len(candidates)
    if norm_sigungu:
        exact = df[df['_norm_sigungu'] == norm_sigungu]
        if not exact.empty:
            candidates = exact
        else:
            partial = df[df['_norm_sigungu'].str.contains(norm_sigungu, na=False)]
            if not partial.empty:
                candidates = partial
        sigungu_filter_count = len(candidates)

    norm_industry = _normalize_str(industry_label) if industry_label else ""
    category_filter_count = len(candidates)
    if norm_industry:
        narrowed = candidates[candidates['_norm_category'].str.contains(norm_industry, na=False)]
        if narrowed.empty:
            tokens = [t for t in re.split(r'[-/,&]', norm_industry) if t]
            token_matches = []
            for token in tokens:
                sub = candidates[candidates['_norm_category'].str.contains(token, na=False)]
                if not sub.empty:
                    token_matches.append(sub)
            if token_matches:
                candidates = pd.concat(token_matches).drop_duplicates('ENCODED_MCT')
        else:
            candidates = narrowed
        category_filter_count = len(candidates)

    pattern = _wildcard_to_regex(masked_name)
    name_core = _normalize_str(masked_name.replace('*', '')) if masked_name else ""
    name_regex = pattern.pattern if pattern else None

    def _score(row):
        score = 0.0
        if norm_sigungu:
            if row['_norm_sigungu'] == norm_sigungu:
                score += 4.0
            elif norm_sigungu in row['_norm_sigungu']:
                score += 2.0
        if norm_industry:
            tokens = [t for t in re.split(r'[-/,&]', norm_industry) if t]
            for token in tokens:
                if token and token in row['_norm_category']:
                    score += 1.5
        if masked_name:
            name = row['_norm_name']
            if pattern and pattern.match(name):
                score += 10.0
            elif pattern and pattern.search(name):
                score += 6.0
            if name_core and name_core in name:
                score += 3.0
        return score

    scored = candidates.copy()
    scored['__score'] = scored.apply(_score, axis=1)
    if masked_name and scored['__score'].max() <= 0:
        scored = df.copy()
        scored['__score'] = scored.apply(_score, axis=1)
        sigungu_filter_count = len(df)
        category_filter_count = len(df)

    top = scored.sort_values(['__score', 'ENCODED_MCT'], ascending=[False, True]).head(1)
    name_match_count = 0
    if pattern is not None and '_norm_name' in scored:
        name_match_count = int(scored['_norm_name'].apply(lambda v: bool(pattern.match(v))).sum())

    candidate_preview = []
    for _, row in scored.sort_values('__score', ascending=False).head(3).iterrows():
        candidate_preview.append({
            'ENCODED_MCT': row['ENCODED_MCT'],
            'MCT_NM': row['MCT_NM'],
            'SIGUNGU': row['SIGUNGU'],
            'CATEGORY': row['CATEGORY'],
            'score': float(row['__score']) if pd.notna(row['__score']) else None,
        })

    print(
        "🧭 resolve_phase:",
        json.dumps({
            'input': log_context,
            'sigungu_filter_count': sigungu_filter_count,
            'category_filter_count': category_filter_count,
            'name_regex': name_regex,
            'name_match_count': name_match_count,
            'candidates': candidate_preview,
        }, ensure_ascii=False)
    )

    if top.empty or top.iloc[0]['__score'] <= 0:
        print("⚠️ resolve_merchant: 가맹점 미일치 — 규칙 완화 필요")
        return None
    best = top.iloc[0]
    resolved = {
        'encoded_mct': best['ENCODED_MCT'],
        'masked_name': best['MCT_NM'],
        'address': best.get('ADDR_BASE'),
        'sigungu': best.get('SIGUNGU'),
        'category': best.get('CATEGORY'),
        'score': float(best['__score']) if pd.notna(best['__score']) else None,
    }
    print("✅ resolved_merchant_id:", resolved['encoded_mct'])
    return resolved

def parse_question(q):
    original = q or ''
    lower_q = original.lower()
    age_cond = None
    if '10대' in original or 'teen' in lower_q or re.search(r'\b1[0-9]\b', lower_q):
        age_cond = ('<=', 19)
    if '20대' in original or '20s' in lower_q or 'twenties' in lower_q:
        if ('이하' in original) or ('under' in lower_q) or ('<=' in lower_q):
            age_cond = ('<=', 20)
        else:
            age_cond = ('range', (20,29))
    if '청소년' in original:
        age_cond = ('<=', 19)

    weather = None
    if ('비' in original) or ('우천' in original) or ('rain' in lower_q):
        weather = 'rain'
    elif ('맑' in original) or ('sunny' in lower_q) or ('clear' in lower_q):
        weather = 'clear'
    elif ('눈' in original) or ('snow' in lower_q):
        weather = 'snow'

    months = DEFAULT_MONTHS
    weeks_requested = None
    week_match = re.search(r'(\d+)\s*주', original)
    if week_match:
        try:
            weeks_requested = int(week_match.group(1))
        except ValueError:
            weeks_requested = None
        if weeks_requested and weeks_requested > 0:
            months = max(1, round(weeks_requested / 4))
    if '이번달' in original or 'this month' in lower_q:
        months = 1
    elif ('한달' in original) or ('1달' in original) or ('month' in lower_q):
        months = 1
    elif '분기' in original or 'quarter' in lower_q:
        months = 3

    industry = None
    if ('카페' in original) or ('커피' in original):
        industry = 'cafe'
    elif ('요식' in original) or ('restaurant' in lower_q) or ('식당' in original):
        industry = 'restaurant'

<<<<<<< HEAD
    merchant_mask = None
    brace_match = re.search(r'\{([^{}]+)\}', original)
    if brace_match:
        merchant_mask = brace_match.group(1).strip()

    sigungu_match = re.search(r'([가-힣A-Za-z]+구)', original)
    merchant_sigungu = sigungu_match.group(1).strip() if sigungu_match else '성동구'

    merchant_info = {
        'masked_name': merchant_mask,
        'sigungu': merchant_sigungu,
        'industry_label': None,
    }
=======
    merchant_pattern = re.search(r'(?P<sigungu>[\w\s가-힣]+구)\s+(?P<name>[\w가-힣\*]+)\s*\((?P<industry>[^\)]+)\)', original)
    merchant_info = {'masked_name': None, 'sigungu': None, 'industry_label': None}
    if merchant_pattern:
        merchant_info = {
            'masked_name': merchant_pattern.group('name').strip(),
            'sigungu': merchant_pattern.group('sigungu').strip(),
            'industry_label': merchant_pattern.group('industry').strip(),
        }
>>>>>>> a995fc13

    explicit_id = None
    trimmed = original.strip()
    if re.fullmatch(r'[A-Z0-9]{10,12}', trimmed):
        explicit_id = trimmed

    return {
        'age_cond': age_cond,
        'weather': weather,
        'months': months,
        'weeks_requested': weeks_requested,
        'industry': industry,
        'merchant_masked_name': merchant_info['masked_name'],
        'merchant_sigungu': merchant_info['sigungu'],
        'merchant_industry_label': merchant_info['industry_label'],
        'merchant_explicit_id': explicit_id,
    }

def subset_period(panel, months=DEFAULT_MONTHS):
    if panel['_date'].isna().all():
        return panel.iloc[0:0]
    maxd = panel['_date'].max()
    thr = maxd - pd.Timedelta(days=31*months)
    return panel[panel['_date'] >= thr]

def kpi_summary(panel_sub):
    if panel_sub.empty:
        return {}, {'latest_raw_snapshot': None, 'sanitized_snapshot': None}
    latest_idx = panel_sub.groupby('_merchant_id')['_date'].idxmax()
    snap = panel_sub.loc[latest_idx].sort_values('_date', ascending=False)

    def _safe_float(val):
        try:
            f = float(val)
        except (TypeError, ValueError):
            return None
        return f

    def _clean_pct(val):
        if val is None or pd.isna(val):
            return None
        try:
            f = float(val)
        except (TypeError, ValueError):
            return None
        if f < 0 or f > 100:
            return None
        return round(f, 1)

    detail_row = snap.iloc[0]
    youth_latest = _safe_float(detail_row.get('YOUTH_SHARE'))
    revisit_latest = _safe_float(detail_row.get('REVISIT_RATE'))
    new_latest = _safe_float(detail_row.get('NEW_RATE'))

    age_labels = {
        '1020': '청년(10-20)',
        '30': '30대',
        '40': '40대',
        '50': '50대',
        '60': '60대',
    }
    age_distribution = []
    for code, label in age_labels.items():
        cols = [f'M12_MAL_{code}_RAT', f'M12_FME_{code}_RAT']
        vals = pd.to_numeric(pd.Series([detail_row.get(c) for c in cols]), errors='coerce')
        total = vals.sum(skipna=True)
        if pd.notna(total):
            cleaned = _clean_pct(total)
            if cleaned is not None:
                age_distribution.append({'code': code, 'label': label, 'value': cleaned})
    age_distribution.sort(key=lambda x: x['value'], reverse=True)

    customer_mix_map = [
        ('유동', 'RC_M1_SHC_FLP_UE_CLN_RAT'),
        ('거주', 'RC_M1_SHC_RSD_UE_CLN_RAT'),
        ('직장', 'RC_M1_SHC_WP_UE_CLN_RAT'),
    ]
    customer_mix_detail = {}
    for label, col in customer_mix_map:
        customer_mix_detail[label] = _clean_pct(_safe_float(detail_row.get(col)))

    ticket_band_raw = detail_row.get('APV_CE_RAT')
    ticket_band = None
    if isinstance(ticket_band_raw, str):
        parts = ticket_band_raw.split('_', 1)
        ticket_band = parts[-1].strip() if parts else ticket_band_raw.strip()
    elif pd.notna(ticket_band_raw):
        ticket_band = str(ticket_band_raw)

    sanitized = {
        'youth_share_avg': _clean_pct(youth_latest),
        'revisit_rate_avg': _clean_pct(revisit_latest),
        'new_rate_avg': _clean_pct(new_latest),
        'age_distribution': age_distribution,
        'age_top_segments': age_distribution[:3],
        'customer_mix_detail': customer_mix_detail,
        'avg_ticket_band_label': ticket_band,
        'n_merchants': int(snap['_merchant_id'].nunique()),
<<<<<<< HEAD
    }

    raw_snapshot = {
        'TA_YM': detail_row.get('TA_YM'),
        '_date': str(detail_row.get('_date')),
        'MCT_UE_CLN_REU_RAT_raw': detail_row.get('MCT_UE_CLN_REU_RAT_raw'),
        'MCT_UE_CLN_NEW_RAT_raw': detail_row.get('MCT_UE_CLN_NEW_RAT_raw'),
        'M12_MAL_1020_RAT_raw': detail_row.get('M12_MAL_1020_RAT_raw'),
        'M12_FME_1020_RAT_raw': detail_row.get('M12_FME_1020_RAT_raw'),
        'RC_M1_SHC_FLP_UE_CLN_RAT_raw': detail_row.get('RC_M1_SHC_FLP_UE_CLN_RAT_raw'),
        'RC_M1_SHC_RSD_UE_CLN_RAT_raw': detail_row.get('RC_M1_SHC_RSD_UE_CLN_RAT_raw'),
        'RC_M1_SHC_WP_UE_CLN_RAT_raw': detail_row.get('RC_M1_SHC_WP_UE_CLN_RAT_raw'),
    }

    sanitized_snapshot = {
        'revisit_pct': sanitized['revisit_rate_avg'],
        'new_pct': sanitized['new_rate_avg'],
        'youth_pct': sanitized['youth_share_avg'],
        'customer_mix_detail': sanitized['customer_mix_detail'],
        'age_top_segments': sanitized['age_top_segments'],
        'avg_ticket_band_label': sanitized['avg_ticket_band_label'],
    }

    print("🗂 KPI raw snapshot:", json.dumps(raw_snapshot, ensure_ascii=False))
    print("✅ KPI sanitized:", json.dumps(sanitized_snapshot, ensure_ascii=False))

    return sanitized, {'latest_raw_snapshot': raw_snapshot, 'sanitized_snapshot': sanitized_snapshot}

=======
    }

    raw_cols = [
        'MCT_UE_CLN_REU_RAT',
        'MCT_UE_CLN_NEW_RAT',
        'M12_MAL_1020_RAT',
        'M12_FME_1020_RAT',
        'RC_M1_SHC_FLP_UE_CLN_RAT',
        'RC_M1_SHC_RSD_UE_CLN_RAT',
        'RC_M1_SHC_WP_UE_CLN_RAT',
    ]
    raw_snapshot = {col: detail_row.get(col) for col in raw_cols}
    raw_snapshot['TA_YM'] = detail_row.get('TA_YM')
    raw_snapshot['_date'] = str(detail_row.get('_date'))
    print("🗂 KPI raw snapshot:", json.dumps(raw_snapshot, ensure_ascii=False))
    print("✅ KPI sanitized:", json.dumps({
        'revisit_pct': sanitized['revisit_rate_avg'],
        'new_pct': sanitized['new_rate_avg'],
        'youth_pct': sanitized['youth_share_avg'],
        'customer_mix_detail': sanitized['customer_mix_detail'],
    }, ensure_ascii=False))

    return sanitized
>>>>>>> a995fc13

def weather_effect(panel_sub, wx_monthly):
    if (wx_monthly is None) or panel_sub.empty or ('REVISIT_RATE' not in panel_sub):
        return {'metric':'REVISIT_RATE','effect':None,'ci':[None,None],'note':'날씨/표본 부족'}
    m = panel_sub.groupby('TA_YM', as_index=False)['REVISIT_RATE'].mean()
    m = m.merge(wx_monthly[['TA_YM','RAIN_SUM']], on='TA_YM', how='inner')
    if m.empty or m['RAIN_SUM'].nunique() < 2:
        return {'metric':'REVISIT_RATE','effect':None,'ci':[None,None],'note':'상관 추정 불가'}
    corr = m['REVISIT_RATE'].corr(m['RAIN_SUM'])
    return {'metric':'REVISIT_RATE','effect':float(corr), 'ci':[None,None], 'note':'피어슨 상관(월단위)'}

def agent1_pipeline(question, shinhan_dir=SHINHAN_DIR, external_dir=EXTERNAL_DIR):
    merchants_df = load_set1(shinhan_dir)
<<<<<<< HEAD
=======
    panel = build_panel(shinhan_dir, merchants_df=merchants_df)
>>>>>>> a995fc13
    qinfo = parse_question(question)

    run_id = datetime.datetime.utcnow().isoformat()
    parse_log = {
        'merchant_mask': qinfo.get('merchant_masked_name'),
        'sigungu': qinfo.get('merchant_sigungu'),
<<<<<<< HEAD
=======
        'industry_label': qinfo.get('merchant_industry_label'),
>>>>>>> a995fc13
        'explicit_id': qinfo.get('merchant_explicit_id'),
    }
    print("🆔 agent1_run:", run_id)
    print("🧾 question_fields:", json.dumps(parse_log, ensure_ascii=False))

    merchant_match = None
    explicit_id = qinfo.get('merchant_explicit_id')
    if explicit_id:
        lookup = merchants_df[merchants_df['ENCODED_MCT'] == explicit_id]
        print(
            "🏷 explicit_id_lookup:",
            json.dumps({'explicit_id': explicit_id, 'row_count': int(len(lookup))}, ensure_ascii=False),
        )
        if not lookup.empty:
            row = lookup.iloc[0]
            merchant_match = {
                'encoded_mct': str(row['ENCODED_MCT']),
                'masked_name': row.get('MCT_NM'),
                'address': row.get('ADDR_BASE'),
                'sigungu': row.get('SIGUNGU'),
                'category': row.get('CATEGORY'),
                'score': None,
            }

    if merchant_match is None:
        merchant_match = resolve_merchant(
            qinfo.get('merchant_masked_name'),
            qinfo.get('merchant_sigungu'),
<<<<<<< HEAD
            merchants_df,
        )

    target_id = None
    if merchant_match and merchant_match.get('encoded_mct') is not None:
        target_id = str(merchant_match['encoded_mct'])
        merchant_match['encoded_mct'] = target_id

    panel, panel_stats = build_panel(shinhan_dir, merchants_df=merchants_df, target_id=target_id)
    panel_focus = panel
    print(
        "📦 panel_filter:",
        json.dumps({
            'target_id': target_id,
            **panel_stats,
=======
            qinfo.get('merchant_industry_label'),
            merchants_df,
        )

    if merchant_match and merchant_match.get('encoded_mct') is not None:
        merchant_match['encoded_mct'] = str(merchant_match['encoded_mct'])

    merchants_covered_before = int(panel['_merchant_id'].nunique()) if '_merchant_id' in panel.columns else 0
    panel_focus = panel
    target_id = None
    if merchant_match and merchant_match.get('encoded_mct'):
        target_id = merchant_match['encoded_mct']
        panel_focus = panel[panel['_merchant_id'] == target_id]
    merchants_covered_after = int(panel_focus['_merchant_id'].nunique()) if '_merchant_id' in panel_focus.columns else 0
    print(
        "📦 panel_filter:",
        json.dumps({
            'before': merchants_covered_before,
            'after': merchants_covered_after,
            'target_id': target_id,
>>>>>>> a995fc13
        }, ensure_ascii=False),
    )
    print("🏁 merchant_match:", json.dumps(merchant_match, ensure_ascii=False))

    sub = subset_period(panel_focus, months=qinfo['months'])

    wxm = None
    try:
        wxm = load_weather_monthly(external_dir)
    except Exception:
        wxm = None

    kpis, kpi_debug = kpi_summary(sub)
    wfx = weather_effect(sub, wxm)

    notes = []
    quality = 'normal'
    if sub.empty:
        notes.append('질문 조건 표본 부족 또는 기간 데이터 없음')
        quality = 'low'
    if wxm is None and qinfo['weather'] is not None:
        notes.append('날씨 데이터 부재: 날씨 관련 효과는 추정하지 못했습니다.')
        quality = 'low'
<<<<<<< HEAD
    if qinfo.get('merchant_masked_name') is None:
        notes.append('{상호} 형태의 입력이 없어 가맹점 식별을 진행하지 못했습니다.')
        quality = 'low'
=======
>>>>>>> a995fc13
    if merchant_match is None:
        notes.append('질문과 일치하는 가맹점을 찾지 못해 전체 표본을 사용했습니다.')
        quality = 'low'

    merchant_query = {
        'masked_name': qinfo.get('merchant_masked_name'),
        'sigungu': qinfo.get('merchant_sigungu'),
        'industry_label': qinfo.get('merchant_industry_label'),
    }

    out = {
        'context': {
            'intent': question,
            'parsed': qinfo,
            'merchant_query': merchant_query,
            'run_id': run_id,
<<<<<<< HEAD
            'panel_stats': panel_stats,
=======
>>>>>>> a995fc13
        },
        'kpis': kpis,
        'weather_effect': wfx,
        'limits': notes,
        'quality': quality,
        'period': {
            'max_date': str(panel['_date'].max() if '_date' in panel.columns else None),
            'months': qinfo['months'],
            'weeks_requested': qinfo.get('weeks_requested'),
        },
        'sample': {
            'merchants_covered': int(sub['_merchant_id'].nunique()) if not sub.empty else 0
        },
        'debug': {
            'parsed': parse_log,
            'resolved_merchant_id': target_id,
            'latest_raw_snapshot': kpi_debug.get('latest_raw_snapshot'),
            'sanitized_snapshot': kpi_debug.get('sanitized_snapshot'),
            'panel_stats': panel_stats,
        },
    }

    if merchant_match:
        out['context']['merchant'] = merchant_match
        out['context']['merchant_masked_name'] = merchant_match.get('masked_name')

    out_path = OUTPUT_DIR / 'agent1_output.json'
    with open(out_path, 'w', encoding='utf-8') as f:
        json.dump(out, f, ensure_ascii=False, indent=2)
    print('✅ Agent-1 JSON 저장:', out_path)
    return out



def build_agent2_prompt(agent1_json):
    try:
        schema, _ = load_actioncard_schema()
        schema_text = json.dumps(schema, ensure_ascii=False, indent=2)
    except Exception as e:
        schema_text = json.dumps({"schema_error": str(e)}, ensure_ascii=False, indent=2)

    rules = [
        "Agent-1 JSON만 근거로 활용하고 외부 추정은 금지합니다.",
        "모든 카드에 타겟 → 채널 → 방법 → 카피(2개 이상) → KPI → 리스크/완화 → 근거를 채웁니다.",
        "근거 문장은 반드시 숫자+컬럼명+기간 형식이며 정보가 없으면 null 또는 '—'로 둡니다.",
        "품질이 낮거나 데이터가 부족하면 마지막 카드에 '데이터 보강 제안'을 추가합니다.",
        "상호명은 항상 마스킹된 형태로 유지합니다.",
        "KPI.expected_uplift와 range는 근거가 있을 때만 값을 넣고, 없으면 null을 유지합니다."
    ]

    rules_text = "- " + "\n- ".join(rules)

    guide = f"""당신은 한국어 소상공인 컨설턴트입니다. 아래 Agent-1 JSON만 근거로 사용하여,
반드시 액션카드 스키마(JSON)로만 답하세요. 불확실한 수치는 null 또는 '—'로 남겨두세요.

[출력 규칙]
{rules_text}

[액션카드 스키마(JSON)]
{schema_text}

[데이터(JSON)]
{json.dumps(agent1_json, ensure_ascii=False, indent=2)}
"""
    return guide

def call_gemini_agent2(prompt_text, model_name='models/gemini-2.5-flash'):
    """
    Gemini 2.5 Flash 전용 호출:
    - google-generativeai==0.8.3 기준
    - 2.5 flash 가용성 자동 확인(list_models) 후 2.5 flash 계열만 시도
    - response_mime_type 강제 해제(빈 응답 회피), 텍스트→JSON 추출
    - 세이프티/빈응답/가용성 이슈 시 폴백 카드 반환 (앱은 계속 동작)
    - 디버그 로그: outputs/gemini_debug.json
    """
    import google.generativeai as genai
    import re, json, datetime

    api_key = os.getenv('GEMINI_API_KEY')
    if not api_key:
        raise RuntimeError('GEMINI_API_KEY가 설정되지 않았습니다.')
    genai.configure(api_key=api_key)

    # 1) 계정에서 실제 가능한 2.5-flash 계열 모델만 수집
    candidates = []
    try:
        avail = []
        for m in genai.list_models():
            if "generateContent" in getattr(m, "supported_generation_methods", []):
                avail.append(m.name)  # 예: 'models/gemini-2.5-flash'
        # 2.5 flash 계열만 필터
        for name in avail:
            tail = name.split("/")[-1]
            if "2.5" in tail and "flash" in tail:
                candidates.append(name)
    except Exception:
        pass

    # 가용성 조회 실패/비어있으면 합리적 후보(2.5 flash 계열)만 시도
    if not candidates:
        candidates = [
            "models/gemini-2.5-flash",
            "models/gemini-2.5-flash-latest",
            "models/gemini-2.5-flash-001",
            "gemini-2.5-flash",
            "gemini-2.5-flash-latest",
            "gemini-2.5-flash-001",
        ]

    # 사용자가 인자를 줬다면 맨 앞에 둠(역시 2.5 flash 계열이어야 함)
    if model_name and model_name not in candidates:
        candidates.insert(0, model_name)

    # 세이프티(완화) + 토큰 보수적
    safety_settings = [
        {"category": "HARM_CATEGORY_HARASSMENT", "threshold": "BLOCK_NONE"},
        {"category": "HARM_CATEGORY_HATE_SPEECH", "threshold": "BLOCK_NONE"},
        {"category": "HARM_CATEGORY_SEXUALLY_EXPLICIT", "threshold": "BLOCK_NONE"},
        {"category": "HARM_CATEGORY_DANGEROUS_CONTENT", "threshold": "BLOCK_NONE"},
    ]
    generation_config = {
        "temperature": 0.2,
        "top_p": 0.9,
        "top_k": 32,
        "max_output_tokens": 900,
        # "response_mime_type": "application/json",  # 강제하지 않음(빈 응답 회피)
    }

    def _extract_text(resp):
        text = ""
        try:
            t = getattr(resp, "text", None)
            if t: text = t
        except Exception:
            pass
        if (not text) and getattr(resp, "candidates", None):
            try:
                cand0 = resp.candidates[0]
                if cand0 and getattr(cand0, "content", None) and cand0.content.parts:
                    for p in cand0.content.parts:
                        pt = getattr(p, "text", "")
                        if pt: text += pt
            except Exception:
                pass
        return (text or "").strip()

    def _blocked_info(resp):
        info = {}
        try: info["prompt_feedback"] = getattr(resp, "prompt_feedback", None)
        except Exception: pass
        try:
            if getattr(resp, "candidates", None):
                info["candidate_safety"] = getattr(resp.candidates[0], "safety_ratings", None)
                info["finish_reason"] = getattr(resp.candidates[0], "finish_reason", None)
        except Exception: pass
        return info

    def _run_once(name: str):
        model = genai.GenerativeModel(
            model_name=name,
            generation_config=generation_config,
            safety_settings=safety_settings
        )
        resp = model.generate_content(prompt_text)
        text = _extract_text(resp)
        info = _blocked_info(resp)
        return text, info, name

    try:
        _, schema_validator = load_actioncard_schema()
        schema_error = None
    except Exception as e:
        schema_validator = None
        schema_error = str(e)

    all_attempt_logs = []
    last_error = schema_error

    for attempt in range(2):
        attempt_logs = []
        for mname in candidates:
            try:
                text, info, used = _run_once(mname)
                log_entry = {"model": used, "has_text": bool(text), "meta": info}
                if not text:
                    log_entry["error"] = "empty_text"
                    attempt_logs.append(log_entry)
                    last_error = "LLM 응답이 비어 있습니다."
                    continue

                core = None
                m = re.search(r"\{[\s\S]*\}", text)
                if m:
                    try:
                        core = json.loads(m.group(0))
                    except Exception as je:
                        log_entry["error"] = f"json_parse_error: {je}"
                        attempt_logs.append(log_entry)
                        last_error = f"JSON 파싱 실패: {je}"
                        continue
                else:
                    log_entry["error"] = "json_not_found"
                    attempt_logs.append(log_entry)
                    last_error = "응답에서 JSON 블록을 찾지 못했습니다."
                    continue

                if not isinstance(core, dict):
                    log_entry["error"] = "json_not_object"
                    attempt_logs.append(log_entry)
                    last_error = "추출된 JSON이 객체 형식이 아닙니다."
                    continue

                validation_ok = True
                if schema_validator is not None:
                    try:
                        schema_validator.validate(core)
                    except ValidationError as ve:
                        validation_ok = False
                        log_entry["validation_error"] = ve.message
                        last_error = f"스키마 검증 실패: {ve.message}"

                if validation_ok:
                    attempt_logs.append(log_entry)
                    all_attempt_logs.append({"attempt": attempt + 1, "logs": attempt_logs})
                    # 디버그 기록
                    try:
                        debug = {
                            "ts": datetime.datetime.utcnow().isoformat(),
                            "chosen_model": used,
                            "attempts": all_attempt_logs,
                            "preview_text": text[:400],
                            "schema_error": schema_error
                        }
                        with open(OUTPUT_DIR / "gemini_debug.json", "w", encoding="utf-8") as f:
                            json.dump(debug, f, ensure_ascii=False, indent=2)
                    except Exception:
                        pass

                    outp = OUTPUT_DIR / 'agent2_result.json'
                    with open(outp, 'w', encoding='utf-8') as f:
                        json.dump(core, f, ensure_ascii=False, indent=2)
                    print('✅ Agent-2 결과 저장:', outp)
                    return core

                attempt_logs.append(log_entry)
            except Exception as e:
                attempt_logs.append({"model": mname, "error": str(e)})
                last_error = str(e)

        all_attempt_logs.append({"attempt": attempt + 1, "logs": attempt_logs})
        if schema_validator is None:
            break

    # 모두 실패 → 폴백(앱 다운 방지)
    fallback = {
        "recommendations": [{
            "title": "데이터 보강 제안",
            "what": "모델 가용성/세이프티/쿼터로 카드 생성을 보류합니다.",
            "when": "환경 확인 후 재시도",
            "where": ["대시보드"],
            "how": ["2.5 flash 가용성 확인", "API 키/쿼터 확인", "프롬프트 길이 축소"],
            "copy": ["데이터를 조금만 더 주세요!"],
            "kpi": {"target": "revisit_rate", "expected_uplift": None, "range": [None, None]},
            "risks": ["LLM 안전 필터/쿼터/모델 가용성"],
            "checklist": ["App secrets 확인", "list_models() 결과에서 2.5 flash 검색"],
            "evidence": [
                "gemini_debug.json 로그 참조",
                f"사유: {last_error or '원인 미상'}"
            ]
        }]
    }
    try:
        debug = {
            "ts": datetime.datetime.utcnow().isoformat(),
            "attempts": all_attempt_logs,
            "schema_error": schema_error,
            "last_error": last_error
        }
        with open(OUTPUT_DIR / "gemini_debug.json", "w", encoding="utf-8") as f:
            json.dump(debug, f, ensure_ascii=False, indent=2)
    except Exception:
        pass

    outp = OUTPUT_DIR / 'agent2_result.json'
    with open(outp, 'w', encoding='utf-8') as f:
        json.dump(fallback, f, ensure_ascii=False, indent=2)
    print('⚠️ Agent-2: 2.5 flash 가용성/세이프티 문제 → 폴백 카드 반환')
    return fallback

def main():
    import argparse
    a1 = None; prompt_text = ''; a2 = None
    parser = argparse.ArgumentParser()
    parser.add_argument('--question', type=str, default=None)
    parser.add_argument('--model', type=str, default='gemini-2.5-flash')
    args, _ = parser.parse_known_args()
    q = args.question or os.getenv('QUESTION')
    if not q:
        try:
            q = input('질문을 입력하세요: ').strip()
        except Exception:
            q = None
    if not q:
<<<<<<< HEAD
        q = '성동구 {고향***} 기준으로, 재방문율을 4주 안에 높일 실행카드 제시해줘.'
=======
        q = '성동구 고향*** (한식-찌개/전골) 가맹점 기준으로, 재방문율을 4주 안에 높일 실행카드 제시해줘.'
>>>>>>> a995fc13
        print('ℹ️ 질문이 없어 기본 예시를 사용합니다:', q)

    try:
        a1 = agent1_pipeline(q, SHINHAN_DIR, EXTERNAL_DIR)
        prompt_text = build_agent2_prompt(a1)
        print('\n==== Gemini Prompt Preview (앞부분) ====')
        print(prompt_text[:800] + ('\n... (생략)' if len(prompt_text)>800 else ''))
        a2 = call_gemini_agent2(prompt_text, model_name=args.model)
        print('\n==== Agent-2 결과 (앞부분) ====')
        print(json.dumps(a2, ensure_ascii=False, indent=2)[:800] + '\n...')
    except FileNotFoundError as e:
        print('⚠️ 데이터 파일을 찾지 못했습니다:', e)
        print('예) /content/bigcon/shinhan/big_data_set1_f.csv, big_data_set2_f.csv, big_data_set3_f.csv')
        print('   /content/bigcon/external/weather.csv (선택)')
    except Exception as e:
        print('⚠️ 실행 중 오류:', e)

if __name__ == '__main__':
    main()<|MERGE_RESOLUTION|>--- conflicted
+++ resolved
@@ -139,13 +139,9 @@
     ]
     for col in rate_cols:
         if col in df.columns:
-<<<<<<< HEAD
             original = df[col].copy()
             df[f'{col}_raw'] = original
             df[col] = normalize_rate_series(original)
-=======
-            df[col] = normalize_rate_series(df[col])
->>>>>>> a995fc13
     return df
 
 def load_weather_monthly(external_dir):
@@ -190,7 +186,6 @@
     monthly['_date'] = pd.to_datetime(monthly['TA_YM'] + '01', format='%Y%m%d', errors='coerce')
     return monthly[['TA_YM','_date','RAIN_SUM']]
 
-<<<<<<< HEAD
 def build_panel(shinhan_dir, merchants_df=None, target_id=None):
     s1 = merchants_df if merchants_df is not None else load_set1(shinhan_dir)
     s2_all = load_set2(shinhan_dir)
@@ -211,12 +206,6 @@
     stats['set2_rows_after'] = int(len(s2))
     stats['set3_rows_after'] = int(len(s3))
 
-=======
-def build_panel(shinhan_dir, merchants_df=None):
-    s1 = merchants_df if merchants_df is not None else load_set1(shinhan_dir)
-    s2 = load_set2(shinhan_dir)
-    s3 = load_set3(shinhan_dir)
->>>>>>> a995fc13
     m23 = pd.merge(s2, s3, on=['ENCODED_MCT','TA_YM','_date'], how='outer', suffixes=('_s2',''))
     panel = pd.merge(m23, s1, on='ENCODED_MCT', how='left')
     def nz(x):
@@ -233,7 +222,6 @@
     panel.rename(columns={'ENCODED_MCT':'_merchant_id'}, inplace=True)
     if '_merchant_id' in panel.columns:
         panel['_merchant_id'] = panel['_merchant_id'].astype(str)
-<<<<<<< HEAD
     stats['merchants_after'] = int(panel['_merchant_id'].nunique()) if '_merchant_id' in panel.columns else 0
     return panel, stats
 
@@ -338,9 +326,6 @@
     }
     print("✅ resolved_merchant_id:", resolved['encoded_mct'])
     return resolved
-=======
-    return panel
->>>>>>> a995fc13
 
 
 def resolve_merchant(masked_name: str | None, sigungu: str | None, industry_label: str | None, merchants_df: pd.DataFrame | None):
@@ -509,7 +494,6 @@
     elif ('요식' in original) or ('restaurant' in lower_q) or ('식당' in original):
         industry = 'restaurant'
 
-<<<<<<< HEAD
     merchant_mask = None
     brace_match = re.search(r'\{([^{}]+)\}', original)
     if brace_match:
@@ -523,16 +507,6 @@
         'sigungu': merchant_sigungu,
         'industry_label': None,
     }
-=======
-    merchant_pattern = re.search(r'(?P<sigungu>[\w\s가-힣]+구)\s+(?P<name>[\w가-힣\*]+)\s*\((?P<industry>[^\)]+)\)', original)
-    merchant_info = {'masked_name': None, 'sigungu': None, 'industry_label': None}
-    if merchant_pattern:
-        merchant_info = {
-            'masked_name': merchant_pattern.group('name').strip(),
-            'sigungu': merchant_pattern.group('sigungu').strip(),
-            'industry_label': merchant_pattern.group('industry').strip(),
-        }
->>>>>>> a995fc13
 
     explicit_id = None
     trimmed = original.strip()
@@ -631,7 +605,6 @@
         'customer_mix_detail': customer_mix_detail,
         'avg_ticket_band_label': ticket_band,
         'n_merchants': int(snap['_merchant_id'].nunique()),
-<<<<<<< HEAD
     }
 
     raw_snapshot = {
@@ -660,31 +633,6 @@
 
     return sanitized, {'latest_raw_snapshot': raw_snapshot, 'sanitized_snapshot': sanitized_snapshot}
 
-=======
-    }
-
-    raw_cols = [
-        'MCT_UE_CLN_REU_RAT',
-        'MCT_UE_CLN_NEW_RAT',
-        'M12_MAL_1020_RAT',
-        'M12_FME_1020_RAT',
-        'RC_M1_SHC_FLP_UE_CLN_RAT',
-        'RC_M1_SHC_RSD_UE_CLN_RAT',
-        'RC_M1_SHC_WP_UE_CLN_RAT',
-    ]
-    raw_snapshot = {col: detail_row.get(col) for col in raw_cols}
-    raw_snapshot['TA_YM'] = detail_row.get('TA_YM')
-    raw_snapshot['_date'] = str(detail_row.get('_date'))
-    print("🗂 KPI raw snapshot:", json.dumps(raw_snapshot, ensure_ascii=False))
-    print("✅ KPI sanitized:", json.dumps({
-        'revisit_pct': sanitized['revisit_rate_avg'],
-        'new_pct': sanitized['new_rate_avg'],
-        'youth_pct': sanitized['youth_share_avg'],
-        'customer_mix_detail': sanitized['customer_mix_detail'],
-    }, ensure_ascii=False))
-
-    return sanitized
->>>>>>> a995fc13
 
 def weather_effect(panel_sub, wx_monthly):
     if (wx_monthly is None) or panel_sub.empty or ('REVISIT_RATE' not in panel_sub):
@@ -698,20 +646,12 @@
 
 def agent1_pipeline(question, shinhan_dir=SHINHAN_DIR, external_dir=EXTERNAL_DIR):
     merchants_df = load_set1(shinhan_dir)
-<<<<<<< HEAD
-=======
-    panel = build_panel(shinhan_dir, merchants_df=merchants_df)
->>>>>>> a995fc13
     qinfo = parse_question(question)
 
     run_id = datetime.datetime.utcnow().isoformat()
     parse_log = {
         'merchant_mask': qinfo.get('merchant_masked_name'),
         'sigungu': qinfo.get('merchant_sigungu'),
-<<<<<<< HEAD
-=======
-        'industry_label': qinfo.get('merchant_industry_label'),
->>>>>>> a995fc13
         'explicit_id': qinfo.get('merchant_explicit_id'),
     }
     print("🆔 agent1_run:", run_id)
@@ -740,7 +680,6 @@
         merchant_match = resolve_merchant(
             qinfo.get('merchant_masked_name'),
             qinfo.get('merchant_sigungu'),
-<<<<<<< HEAD
             merchants_df,
         )
 
@@ -756,28 +695,6 @@
         json.dumps({
             'target_id': target_id,
             **panel_stats,
-=======
-            qinfo.get('merchant_industry_label'),
-            merchants_df,
-        )
-
-    if merchant_match and merchant_match.get('encoded_mct') is not None:
-        merchant_match['encoded_mct'] = str(merchant_match['encoded_mct'])
-
-    merchants_covered_before = int(panel['_merchant_id'].nunique()) if '_merchant_id' in panel.columns else 0
-    panel_focus = panel
-    target_id = None
-    if merchant_match and merchant_match.get('encoded_mct'):
-        target_id = merchant_match['encoded_mct']
-        panel_focus = panel[panel['_merchant_id'] == target_id]
-    merchants_covered_after = int(panel_focus['_merchant_id'].nunique()) if '_merchant_id' in panel_focus.columns else 0
-    print(
-        "📦 panel_filter:",
-        json.dumps({
-            'before': merchants_covered_before,
-            'after': merchants_covered_after,
-            'target_id': target_id,
->>>>>>> a995fc13
         }, ensure_ascii=False),
     )
     print("🏁 merchant_match:", json.dumps(merchant_match, ensure_ascii=False))
@@ -801,12 +718,9 @@
     if wxm is None and qinfo['weather'] is not None:
         notes.append('날씨 데이터 부재: 날씨 관련 효과는 추정하지 못했습니다.')
         quality = 'low'
-<<<<<<< HEAD
     if qinfo.get('merchant_masked_name') is None:
         notes.append('{상호} 형태의 입력이 없어 가맹점 식별을 진행하지 못했습니다.')
         quality = 'low'
-=======
->>>>>>> a995fc13
     if merchant_match is None:
         notes.append('질문과 일치하는 가맹점을 찾지 못해 전체 표본을 사용했습니다.')
         quality = 'low'
@@ -823,10 +737,7 @@
             'parsed': qinfo,
             'merchant_query': merchant_query,
             'run_id': run_id,
-<<<<<<< HEAD
             'panel_stats': panel_stats,
-=======
->>>>>>> a995fc13
         },
         'kpis': kpis,
         'weather_effect': wfx,
@@ -1130,11 +1041,7 @@
         except Exception:
             q = None
     if not q:
-<<<<<<< HEAD
         q = '성동구 {고향***} 기준으로, 재방문율을 4주 안에 높일 실행카드 제시해줘.'
-=======
-        q = '성동구 고향*** (한식-찌개/전골) 가맹점 기준으로, 재방문율을 4주 안에 높일 실행카드 제시해줘.'
->>>>>>> a995fc13
         print('ℹ️ 질문이 없어 기본 예시를 사용합니다:', q)
 
     try:
