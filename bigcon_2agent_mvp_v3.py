--- conflicted
+++ resolved
@@ -15,10 +15,7 @@
 from typing import Any, Dict, List
 
 import numpy as np
-<<<<<<< HEAD
 import pandas as pd
-=======
->>>>>>> 4509a1f4
 from jsonschema import Draft7Validator
 
 try:
@@ -118,7 +115,6 @@
         records.sort(key=lambda item: item["value"], reverse=True)
         return records
 
-<<<<<<< HEAD
 try:
     from app_core.panel_extract import (
         NEEDED as PANEL_NEEDED_COLUMNS,
@@ -148,8 +144,6 @@
     def extract_panel_for(df, mct_id):  # pragma: no cover - fallback path
         raise RuntimeError("panel_extract module unavailable")
 
-=======
->>>>>>> 4509a1f4
 __all__ = [
     "agent1_pipeline",
     "build_agent2_prompt",
@@ -1437,7 +1431,6 @@
         return round(f, 1)
 
     detail_row = snap.iloc[0]
-<<<<<<< HEAD
     merchant_id = detail_row.get('ENCODED_MCT') or detail_row.get('_merchant_id')
     merchant_id = str(merchant_id) if merchant_id is not None else None
 
@@ -1503,42 +1496,6 @@
         new_latest = _clean_pct(kpi_map.get('new_rate'))
 
         panel_warnings = safe_panel.get('warnings') or None
-=======
-    youth_latest = _safe_float(detail_row.get('YOUTH_SHARE'))
-    revisit_latest = _safe_float(detail_row.get('REVISIT_RATE'))
-    new_latest = _safe_float(detail_row.get('NEW_RATE'))
-
-    age_labels = {
-        '1020': '청년(10-20)',
-        '30': '30대',
-        '40': '40대',
-        '50': '50대',
-        '60': '60대',
-    }
-    age_distribution = []
-    age_allowlist = []
-    for code, label in age_labels.items():
-        cols = [f'M12_MAL_{code}_RAT', f'M12_FME_{code}_RAT']
-        raw_vals = pd.Series([detail_row.get(c) for c in cols])
-        numeric_vals = pd.to_numeric(raw_vals, errors='coerce')
-        if numeric_vals.notna().sum() == 0:
-            continue
-        total = numeric_vals.sum(skipna=True)
-        cleaned = _clean_pct(total)
-        if cleaned is not None:
-            age_distribution.append({'code': code, 'label': label, 'value': cleaned})
-            age_allowlist.append(code)
-    age_distribution.sort(key=lambda x: x['value'], reverse=True)
-
-    customer_mix_map = [
-        ('유동', 'RC_M1_SHC_FLP_UE_CLN_RAT'),
-        ('거주', 'RC_M1_SHC_RSD_UE_CLN_RAT'),
-        ('직장', 'RC_M1_SHC_WP_UE_CLN_RAT'),
-    ]
-    customer_mix_detail = {}
-    for label, col in customer_mix_map:
-        customer_mix_detail[label] = _clean_pct(_safe_float(detail_row.get(col)))
->>>>>>> 4509a1f4
 
     ticket_band_raw = detail_row.get('APV_CE_RAT')
     ticket_band = None
@@ -1576,10 +1533,7 @@
         'customer_mix_detail': sanitized['customer_mix_detail'],
         'age_top_segments': sanitized['age_top_segments'],
         'age_allowlist': sanitized['age_allowlist'],
-<<<<<<< HEAD
         'gender_share': sanitized['gender_share'],
-=======
->>>>>>> 4509a1f4
         'avg_ticket_band_label': sanitized['avg_ticket_band_label'],
     }
 
@@ -1707,7 +1661,6 @@
         resolve_meta['path'] = 'llm' if resolve_meta.get('llm') else 'none'
     resolve_stage['path'] = resolve_meta.get('path') or 'none'
     resolve_stage['resolved_merchant_id'] = target_id
-<<<<<<< HEAD
 
     candidate_payload = []
     for cand in resolve_meta.get('candidates') or []:
@@ -1737,37 +1690,6 @@
     }
     debug_block['agent1_llm'] = agent1_llm
 
-=======
-
-    candidate_payload = []
-    for cand in resolve_meta.get('candidates') or []:
-        cid = cand.get('ENCODED_MCT') or cand.get('encoded_mct')
-        try:
-            score_val = cand.get('score')
-            score = round(float(score_val), 4) if score_val is not None else None
-        except (TypeError, ValueError):
-            score = None
-        candidate_payload.append({
-            'id': str(cid) if cid is not None else None,
-            'name': cand.get('MCT_NM') or cand.get('masked_name'),
-            'sigungu': cand.get('SIGUNGU') or cand.get('sigungu'),
-            'score': score,
-        })
-    resolve_stage['candidates_top3'] = candidate_payload[:3]
-    debug_block['resolve'] = resolve_stage
-
-    llm_meta = resolve_meta.get('llm') or {}
-    agent1_llm = {
-        'used': bool(llm_meta.get('used')),
-        'model': llm_meta.get('model'),
-        'prompt_preview': llm_meta.get('prompt_preview', ''),
-        'resp_bytes': llm_meta.get('resp_bytes'),
-        'safety_blocked': bool(llm_meta.get('safety_blocked')),
-        'elapsed_ms': llm_meta.get('elapsed_ms'),
-    }
-    debug_block['agent1_llm'] = agent1_llm
-
->>>>>>> 4509a1f4
     panel_stage = {}
     panel_t0 = tick()
     try:
@@ -1812,13 +1734,10 @@
         'sanitized': sanitized_snapshot,
         'elapsed_ms': snapshot_elapsed,
     }
-<<<<<<< HEAD
     if kpi_debug and kpi_debug.get('panel_warnings'):
         debug_block.setdefault('panel', {}).setdefault('warnings', kpi_debug['panel_warnings'])
     if kpi_debug and kpi_debug.get('panel_error'):
         debug_block.setdefault('panel', {})['error'] = kpi_debug['panel_error']
-=======
->>>>>>> 4509a1f4
 
     render_table = _build_debug_table(qinfo, merchant_match, sanitized_snapshot)
     debug_block['render'] = {
@@ -1952,9 +1871,8 @@
     else:
         validator = validator_bundle
     return schema_obj, validator, key
-<<<<<<< HEAD
-=======
-
+
+    return prompt_block, "\n- ".join(reason_lines)
 
 def infer_question_type(question_text: str | None) -> str:
     text = (question_text or "").lower()
@@ -2025,85 +1943,9 @@
     else:
         reason = " ; ".join(reason_lines) if reason_lines else "근거 없음"
         rag_context['prompt_note'] = f"RAG 제외: {reason}"
->>>>>>> 4509a1f4
 
     return prompt_block, "\n- ".join(reason_lines)
 
-<<<<<<< HEAD
-def infer_question_type(question_text: str | None) -> str:
-    text = (question_text or "").lower()
-    if not text:
-        return "GENERIC"
-    if any(keyword in text for keyword in ["채널", "홍보", "sns", "캠페인"]):
-        return "Q1_CAFE_CHANNELS"
-    if any(keyword in text for keyword in ["재방문", "retention", "재구매", "단골"]):
-        return "Q2_LOW_RETENTION"
-    if any(keyword in text for keyword in ["요식", "식당", "food", "맛집"]):
-        return "Q3_FOOD_ISSUE"
-    return "GENERIC"
-
-
-def _summarise_rag_context(rag_context: dict | None) -> tuple[str, str]:
-    if not isinstance(rag_context, dict):
-        return ("", "RAG 비활성화: 컨텍스트가 전달되지 않았습니다.")
-
-    enabled = bool(rag_context.get("enabled"))
-    threshold = rag_context.get("threshold")
-    max_score = rag_context.get("max_score")
-    raw_hits = rag_context.get("hits")
-    chunks_for_hits = rag_context.get("chunks") if isinstance(rag_context.get("chunks"), list) else []
-    hits = int(raw_hits if raw_hits is not None else len(chunks_for_hits))
-    selected_docs = rag_context.get("selected_doc_ids") or []
-    mode = rag_context.get("mode") or "auto"
-    reason_lines: list[str] = []
-
-    if not enabled:
-        if rag_context.get("selection_missing"):
-            reason_lines.append("RAG 요청됨이나 선택된 문서가 없습니다.")
-        elif rag_context.get("requested") and rag_context.get("error"):
-            reason_lines.append(f"오류: {rag_context['error']}")
-        else:
-            reason_lines.append("UI 토글 또는 모드로 인해 비활성화되었습니다.")
-    else:
-        reason_lines.append(f"모드={mode}, 선택 문서={selected_docs or '없음'}")
-        if max_score is None:
-            reason_lines.append("최고 점수를 계산하지 못했습니다.")
-        elif threshold is not None and max_score < threshold and mode != "always":
-            reason_lines.append(f"최고 점수 {max_score:.2f} < 임계값 {threshold:.2f}")
-
-    include_rag = bool(
-        enabled
-        and hits > 0
-        and (mode == "always" or threshold is None or (max_score is not None and max_score >= threshold))
-    )
-
-    prompt_block = ""
-    if include_rag:
-        snippets = []
-        for chunk in (rag_context.get("chunks") or [])[: hits or 5]:
-            text = str(chunk.get("text") or "").strip()
-            if len(text) > 220:
-                text = text[:220].rstrip() + "…"
-            snippets.append(
-                {
-                    "doc_id": chunk.get("doc_id"),
-                    "chunk_id": chunk.get("chunk_id"),
-                    "score": float(chunk.get("score") or 0.0),
-                    "snippet": text,
-                }
-            )
-        rag_payload = json.dumps(snippets, ensure_ascii=False, indent=2)
-        summary = f"RAG 포함: hits={hits}, max_score={max_score}, threshold={threshold}, mode={mode}"
-        prompt_block = f"{summary}\n{rag_payload}"
-        rag_context['prompt_note'] = summary
-    else:
-        reason = " ; ".join(reason_lines) if reason_lines else "근거 없음"
-        rag_context['prompt_note'] = f"RAG 제외: {reason}"
-
-    return prompt_block, "\n- ".join(reason_lines)
-
-=======
->>>>>>> 4509a1f4
 
 def build_agent2_prompt_overhauled(
     agent1_json,
@@ -2270,7 +2112,6 @@
         "top_p": 0.1,
         "top_k": 32,
         "max_output_tokens": 2048,
-<<<<<<< HEAD
     }
 
     prompt_payload = (prompt_text or "").rstrip()
@@ -2301,38 +2142,6 @@
         "attempts": [],
     }
 
-=======
-    }
-
-    prompt_payload = (prompt_text or "").rstrip()
-    if "JSON만 출력하세요" not in prompt_payload:
-        prompt_payload = (
-            prompt_payload
-            + "\n\nJSON만 출력하세요. 마크다운/설명/코드블럭 금지. 문자열 내 줄바꿈은 \\n으로 표기하세요."
-        )
-
-    try:
-        _, schema_validator, schema_key = _resolve_schema_for_question(question_type)
-        schema_error = None
-    except Exception as exc:
-        schema_validator = None
-        schema_key = "unknown"
-        schema_error = str(exc)
-
-    global AGENT2_RESPONSE_TRACE
-    AGENT2_RESPONSE_TRACE = {
-        "timestamp": datetime.datetime.utcnow().isoformat(),
-        "question_type": question_type,
-        "requested_model": model_name,
-        "model_candidates": list(dict.fromkeys(candidates)),
-        "generation_config": dict(generation_config),
-        "schema_key": schema_key,
-        "schema_error": schema_error,
-        "prompt_length": len(prompt_payload),
-        "attempts": [],
-    }
-
->>>>>>> 4509a1f4
     def _extract_text(resp) -> str:
         text_value = ''
         try:
