import json
import os
import re
import traceback
from pathlib import Path
<<<<<<< HEAD
from typing import Any, Dict, List, Optional, Sequence, Tuple
=======
from typing import Any, Dict, Optional
>>>>>>> 01ad17a4

from app_core.failsoft import (
    compose_fail_soft_answer,
    external_adapter,
    rag_adapter,
    structured_adapter,
    weather_adapter,
)
<<<<<<< HEAD
from app_core.formatters import (
    get_age_bucket_details,
    merge_age_buckets,
    three_line_diagnosis,
    to_float_pct,
)
=======
from app_core.formatters import get_age_bucket_details, get_age_buckets
>>>>>>> 01ad17a4

import pandas as pd
import streamlit as st

try:
    from rag import RetrievalTool
except Exception:  # pragma: no cover - optional dependency path
    RetrievalTool = None

# ===== 페이지 기본 =====
st.set_page_config(page_title="성동구 소상공인 비밀상담사 (MVP)", page_icon="💬", layout="wide")
st.title("성동구 소상공인 비밀상담사 (MVP)")
st.caption("Agent-1: 데이터 집계/요약 → Agent-2: 실행카드(JSON) 생성")
show_debug = st.checkbox("🔍 디버그 보기", value=True)


def _env_flag(name: str, default: str) -> str:
    value = os.getenv(name)
    return value if value is not None else default


DEBUG_SHOW_RAW = _env_flag("DEBUG_SHOW_RAW", "true").lower() in {"1", "true", "yes"}


def _secret_value(name: str, default: str | None = None) -> str | None:
    try:
        return st.secrets.get(name, default)
    except Exception:  # pragma: no cover - Streamlit secrets unavailable
        return default


DEFAULT_RAG_ROOT = "data/rag"
RAG_ROOT = _secret_value("RAG_ROOT") or os.getenv("RAG_ROOT") or DEFAULT_RAG_ROOT
RAG_EMBED_VERSION = os.getenv("RAG_EMBED_VERSION", "embed_v1")
RAG_ROOT_PATH = Path(RAG_ROOT).expanduser()
RETRIEVAL_INIT_ERROR: str | None = None
RETRIEVAL_TOOL: object | None = None
RAG_CATALOG: list[Dict[str, Any]] = []
RAG_CATALOG_ERROR: str | None = None

if RetrievalTool is not None:
    try:
        RETRIEVAL_TOOL = RetrievalTool(root=RAG_ROOT, embed_version=RAG_EMBED_VERSION)
    except Exception as exc:  # pragma: no cover - defensive guard for UI
        RETRIEVAL_INIT_ERROR = str(exc)
else:  # pragma: no cover - module missing
    RETRIEVAL_INIT_ERROR = "rag.RetrievalTool 모듈을 불러오지 못했습니다."

if RETRIEVAL_TOOL is not None and RETRIEVAL_INIT_ERROR is None:
    if not RAG_ROOT_PATH.exists():
        RAG_CATALOG_ERROR = f"RAG_ROOT 경로({RAG_ROOT_PATH})가 존재하지 않습니다."
    else:
        try:
            catalog_entries = RETRIEVAL_TOOL.load_catalog()
            for entry in catalog_entries:
                origin_path = entry.origin_path
                origin_uri = origin_path
                if origin_path:
                    path_obj = Path(origin_path)
                    if not path_obj.is_absolute():
                        origin_uri = (RAG_ROOT_PATH / path_obj).as_posix()
                    else:
                        origin_uri = path_obj.as_posix()
                RAG_CATALOG.append(
                    {
                        "document_id": entry.doc_id,
                        "title": entry.title,
                        "num_chunks": entry.num_chunks,
                        "embedding_model": entry.embedding_model,
                        "created_at": entry.created_at,
                        "origin_path": origin_uri,
                        "tags": list(entry.tags or []),
                        "year": entry.year,
                    }
                )
        except Exception as exc:  # pragma: no cover - defensive guard
            RAG_CATALOG_ERROR = str(exc)


def _get_debug_section(agent1_json: dict | None) -> dict:
    debug = (agent1_json or {}).get("debug")
    return debug if isinstance(debug, dict) else {}


if "_data_flags" not in st.session_state:
    st.session_state["_data_flags"] = {
        "use_weather": False,
        "use_external": False,
        "use_rag": True,
        "rag_threshold": 0.4,
        "rag_top_k": 5,
        "rag_mode": "auto",
        "rag_filter": "",
        "rag_selected_ids": [],
    }


def _get_debug_snapshot(agent1_json: dict | None) -> dict:
    debug = _get_debug_section(agent1_json)
    snap = debug.get("snapshot")
    if isinstance(snap, dict):
        sanitized = snap.get("sanitized")
        if isinstance(sanitized, dict):
            return sanitized
    legacy = debug.get("sanitized_snapshot")
    return legacy if isinstance(legacy, dict) else {}


def _compute_rag_info(question_text: str, flags_snapshot: Dict[str, Any]) -> Dict[str, Any]:
    selected_docs = [
        str(doc_id)
        for doc_id in (flags_snapshot.get("rag_selected_ids") or [])
        if str(doc_id)
    ]
    rag_requested = bool(flags_snapshot.get("use_rag", False))
    rag_mode = str(flags_snapshot.get("rag_mode", "auto"))
    rag_threshold = float(flags_snapshot.get("rag_threshold", 0.4))
    rag_top_k = int(flags_snapshot.get("rag_top_k", 5))
    return rag_adapter(
        question_text,
        RETRIEVAL_TOOL,
        enabled=rag_requested and bool(selected_docs),
        top_k=rag_top_k,
        threshold=rag_threshold,
        mode=rag_mode,
        requested=rag_requested,
        doc_ids=selected_docs,
    )


def _prepare_rag_prompt_context(rag_info: Dict[str, Any] | None) -> Dict[str, Any] | None:
    if not isinstance(rag_info, dict):
        return None
    payload = rag_info.get("payload") or {}
    chunks = payload.get("chunks") or []
    evidence = payload.get("evidence") or []
    context = {
        "enabled": bool(rag_info.get("enabled")),
        "requested": bool(rag_info.get("requested")),
        "selection_missing": bool(rag_info.get("selection_missing")),
        "selected_doc_ids": list(rag_info.get("selected_doc_ids") or []),
        "threshold": rag_info.get("threshold"),
        "mode": rag_info.get("mode"),
        "max_score": rag_info.get("max_score"),
        "hits": len(chunks),
        "chunks": [dict(chunk) for chunk in chunks],
        "evidence": [dict(item) for item in evidence],
        "error": rag_info.get("error"),
        "catalog_size": rag_info.get("catalog_size"),
    }
    return context


def _shorten_snippet(text: Any, limit: int = 140) -> str:
    snippet = str(text or "").strip()
    if len(snippet) > limit:
        snippet = snippet[:limit].rstrip() + "…"
    return snippet


def _format_evidence_line(entry: Dict[str, Any]) -> str:
    source = str(entry.get("source") or "NONE").upper()
    key = entry.get("key") or "—"
    value = entry.get("value")
    if value is None:
        value_text = "—"
    else:
        value_text = str(value)
    period = entry.get("period")
    snippet = entry.get("snippet")
    parts = [f"[{source}] {key}: {value_text}"]
    if period:
        parts.append(f"({period})")
    line = " ".join(parts)
    if snippet:
        line += f" — {_shorten_snippet(snippet)}"
    return f"- {line}"


def _match_evidence_chunk(
    entry: Dict[str, Any],
    retrieval_payload: Dict[str, Any] | None,
) -> tuple[Dict[str, Any] | None, Dict[str, Any] | None]:
    if not isinstance(entry, dict) or not retrieval_payload:
        return None, None
    doc_id = entry.get("doc_id")
    if not doc_id:
        return None, None
    chunk_id = entry.get("chunk_id")
    chunks = retrieval_payload.get("chunks") or []
    evidence_list = retrieval_payload.get("evidence") or []
    target_chunk = None
    target_meta = None
    chunk_id_str = str(chunk_id) if chunk_id is not None else None

    for chunk in chunks:
        if str(chunk.get("doc_id")) != str(doc_id):
            continue
        current_chunk_id = chunk.get("chunk_id")
        if chunk_id_str is not None and str(current_chunk_id) != chunk_id_str:
            continue
        target_chunk = chunk
        break

    if target_chunk is None:
        for chunk in chunks:
            if str(chunk.get("doc_id")) == str(doc_id):
                target_chunk = chunk
                break

    if target_chunk is not None:
        for meta in evidence_list:
            if str(meta.get("doc_id")) != str(doc_id):
                continue
            if chunk_id_str is not None:
                if str(meta.get("chunk_id")) == chunk_id_str:
                    target_meta = meta
                    break
            else:
                target_meta = meta
                break

    return target_chunk, target_meta


def _get_debug_raw_snapshot(agent1_json: dict | None) -> dict:
    debug = _get_debug_section(agent1_json)
    snap = debug.get("snapshot")
    if isinstance(snap, dict):
        raw = snap.get("raw")
        if isinstance(raw, dict):
            return raw
    legacy = debug.get("latest_raw_snapshot")
    return legacy if isinstance(legacy, dict) else {}


def _render_main_views(
    question_text: str,
    agent1_payload: dict | None,
    agent2_payload: dict | None,
    *,
    rag_info_override: Dict[str, Any] | None = None,
) -> None:
    flags_snapshot = st.session_state.get("_data_flags", {}).copy()
    structured_payload = structured_adapter(agent1_payload)
    weather_payload = weather_adapter(question_text, enabled=flags_snapshot.get("use_weather", False))
    external_payload = external_adapter(question_text, enabled=flags_snapshot.get("use_external", False))
    if rag_info_override is not None:
        rag_info = rag_info_override
    else:
        rag_info = _compute_rag_info(question_text, flags_snapshot)

    retrieval_payload = rag_info.get("payload") if isinstance(rag_info, dict) else None
    if rag_info.get("error"):
        st.warning(f"RetrievalTool 오류: {rag_info['error']}")
    if retrieval_payload is not None:
        st.session_state['_latest_retrieval'] = retrieval_payload
    else:
        st.session_state['_latest_retrieval'] = None
    st.session_state['_latest_rag_info'] = rag_info
    st.session_state['_latest_rag_prompt_context'] = _prepare_rag_prompt_context(rag_info)

    fail_soft_payload = compose_fail_soft_answer(
        question_text,
        structured_payload,
        weather_payload,
        external_payload,
        rag_info,
        flags_snapshot,
    )
    st.session_state['_latest_failsoft'] = fail_soft_payload

    try:
        overview_cached = st.session_state.get('_latest_overview', (None, None))
        if isinstance(agent2_payload, dict):
            if retrieval_payload:
                agent2_payload.setdefault("evidence", retrieval_payload.get("evidence", []))
                agent2_payload.setdefault("retrieval_chunks", retrieval_payload.get("chunks", []))
            agent2_payload.setdefault("used_data", fail_soft_payload.get("used_data"))
            agent2_payload.setdefault("caveats", fail_soft_payload.get("caveats"))

        render_fail_soft_answer(fail_soft_payload, rag_info=rag_info)
        render_summary_view(
            agent1_payload,
            agent2_payload or {},
            overview_df=overview_cached[0],
            table_dict=overview_cached[1],
            retrieval_payload=retrieval_payload,
        )
    except Exception:
        st.error("요약 뷰를 렌더링하는 중 오류가 발생했습니다.")
        st.code(traceback.format_exc())

def render_debug_view(agent1_json: dict | None, show_raw: bool = DEBUG_SHOW_RAW) -> None:
    debug = _get_debug_section(agent1_json)
    if not debug:
        st.info("디버그 정보가 없습니다.")
        return

    def _flatten_rows(obj: dict) -> pd.DataFrame:
        rows = []
        for key, value in (obj or {}).items():
            if isinstance(value, (dict, list)):
                try:
                    text = json.dumps(value, ensure_ascii=False)
                except TypeError:
                    text = str(value)
                rows.append({"항목": key, "값": text})
            else:
                rows.append({"항목": key, "값": value})
        return pd.DataFrame(rows)

    def _numeric_values(data):
        if isinstance(data, dict):
            for val in data.values():
                yield from _numeric_values(val)
        elif isinstance(data, (list, tuple)):
            for item in data:
                yield from _numeric_values(item)
        elif isinstance(data, (int, float)):
            yield data

    errors = debug.get("errors", [])
    resolve_info = debug.get("resolve", {}) or {}
    panel_info = debug.get("panel", {}) or {}
    snapshot_info = (debug.get("snapshot", {}) or {})
    sanitized_snapshot = snapshot_info.get("sanitized") or {}
    agent1_llm = debug.get("agent1_llm", {}) or {}

    warnings = []
    if resolve_info.get("resolved_merchant_id") is None:
        warnings.append("가맹점 미확정: 전표본 요약으로 떨어질 위험")
    rows_after = panel_info.get("rows_after")
    if rows_after is not None and rows_after != 1:
        warnings.append("단일 상점 패널 아님")
    for num in _numeric_values(sanitized_snapshot):
        try:
            val = float(num)
        except (TypeError, ValueError):
            continue
        if val < 0 or val > 100:
            warnings.append("정규화 실패 의심")
            break
    if agent1_llm.get("safety_blocked"):
        warnings.append("LLM 안전성 차단")

    for err in errors:
        stage = err.get('stage', 'unknown')
        msg = err.get('msg', '')
        st.error(f"[{stage}] {msg}")
    for warn in warnings:
        st.error(warn)

    input_info = debug.get("input", {}) or {}
    st.markdown("#### 입력/플래그")
    st.write("원문:", input_info.get("original") or "—")
    flags = input_info.get("flags") or {}
    if flags:
        st.write({k: flags.get(k) for k in sorted(flags)})

    parse_info = debug.get("parse", {}) or {}
    st.markdown("#### 파싱 결과")
    st.write({
        "merchant_mask": parse_info.get("merchant_mask"),
        "mask_prefix": parse_info.get("mask_prefix"),
        "sigungu": parse_info.get("sigungu"),
        "pattern_used": parse_info.get("pattern_used"),
        "elapsed_ms": parse_info.get("elapsed_ms"),
    })

    st.markdown("#### 가맹점 매칭")
    st.write({
        "path": resolve_info.get("path"),
        "resolved_merchant_id": resolve_info.get("resolved_merchant_id"),
        "elapsed_ms": resolve_info.get("elapsed_ms"),
    })
    candidates = resolve_info.get("candidates_top3") or []
    if candidates:
        st.table(pd.DataFrame(candidates))
    else:
        st.write("후보 없음")

    st.markdown("#### 패널 필터")
    st.write({
        "rows_before": panel_info.get("rows_before"),
        "rows_after": panel_info.get("rows_after"),
        "latest_ta_ym": panel_info.get("latest_ta_ym"),
        "elapsed_ms": panel_info.get("elapsed_ms"),
    })

    st.markdown("#### 스냅샷")
    if show_raw:
        raw_df = _flatten_rows(snapshot_info.get("raw") or {})
        if not raw_df.empty:
            st.caption("원본(raw)")
            st.table(raw_df)
    sanitized_df = _flatten_rows(sanitized_snapshot)
    if not sanitized_df.empty:
        st.caption("정규화(sanitized)")
        st.table(sanitized_df)

    render_info = debug.get("render", {}) or {}
    table_dict = render_info.get("table_dict")
    if isinstance(table_dict, dict) and table_dict:
        st.markdown("#### 렌더 테이블")
        st.table(pd.DataFrame([table_dict]))

    rag_info_state = st.session_state.get("_latest_rag_info")
    rag_prompt_state = st.session_state.get("_latest_rag_prompt_context") or {}
    st.markdown("#### RAG 상태")
    if isinstance(rag_info_state, dict):
        summary = {
            "requested": rag_info_state.get("requested"),
            "enabled": rag_info_state.get("enabled"),
            "selected_doc_ids": rag_info_state.get("selected_doc_ids"),
            "threshold": rag_info_state.get("threshold"),
            "max_score": rag_info_state.get("max_score"),
            "mode": rag_info_state.get("mode"),
            "error": rag_info_state.get("error"),
        }
        st.write(summary)
        payload = rag_info_state.get("payload") or {}
        chunk_rows = []
        for chunk in (payload.get("chunks") or [])[:5]:
            chunk_rows.append(
                {
                    "doc_id": chunk.get("doc_id"),
                    "chunk_id": chunk.get("chunk_id"),
                    "score": chunk.get("score"),
                }
            )
        if chunk_rows:
            st.table(pd.DataFrame(chunk_rows))
        else:
            st.write("근거 없음 또는 임계값 미달")
        prompt_note = rag_prompt_state.get("prompt_note")
        if prompt_note:
            st.caption(_shorten_snippet(prompt_note, limit=200))
    else:
        st.write("RAG 정보가 없습니다.")

    st.markdown("#### Agent-1 LLM")
    st.write({
        "used": agent1_llm.get("used"),
        "model": agent1_llm.get("model"),
        "resp_bytes": agent1_llm.get("resp_bytes"),
        "safety_blocked": agent1_llm.get("safety_blocked"),
        "elapsed_ms": agent1_llm.get("elapsed_ms"),
    })
    preview = agent1_llm.get("prompt_preview")
    if preview:
        st.caption("프롬프트 프리뷰")
        st.code(preview)


def _render_sources_footer(used_data: Dict[str, Any]) -> None:
    if not used_data:
        return

    st.caption("Sources Used")
    cols = st.columns(4)
    structured_text = "✅ Structured" if used_data.get("structured") else "⚪️ Structured"
    weather_text = "✅ Weather" if used_data.get("weather") else "⚪️ Weather"
    external_text = "✅ External" if used_data.get("external") else "⚪️ External"
    rag_info = used_data.get("rag") or {}
    rag_enabled = bool(rag_info.get("enabled"))
    rag_hits = rag_info.get("hits") or 0
    rag_label = "✅ RAG" if rag_enabled and rag_hits else ("⚪️ RAG" if rag_enabled else "🚫 RAG")
    rag_details = []
    if rag_hits:
        rag_details.append(f"hits={rag_hits}")
    max_score = rag_info.get("max_score")
    if isinstance(max_score, (int, float)):
        rag_details.append(f"max={max_score:.2f}")
    threshold = rag_info.get("threshold")
    if isinstance(threshold, (int, float)):
        rag_details.append(f"θ={threshold:.2f}")
    mode = rag_info.get("mode")
    if mode:
        rag_details.append(str(mode))
    selected_docs = rag_info.get("selected_docs") or []
    if selected_docs:
        rag_details.append(f"docs={len(selected_docs)}")
    elif rag_info.get("requested") and not rag_enabled:
        rag_details.append("docs=0")
    rag_text = rag_label + (" (" + ", ".join(rag_details) + ")" if rag_details else "")

    cols[0].markdown(structured_text)
    cols[1].markdown(weather_text)
    cols[2].markdown(external_text)
    cols[3].markdown(rag_text)


def render_fail_soft_answer(
    payload: Optional[Dict[str, Any]],
    *,
    rag_info: Optional[Dict[str, Any]] = None,
) -> None:
    st.subheader("Fail-soft 응답")
    if not payload:
        st.info("응답이 생성되지 않았습니다.")
        return

    segments = payload.get("segments") or []
    if not segments:
        st.info("응답이 생성되지 않았습니다.")
    rag_error = (rag_info or {}).get("error") if rag_info else None

    for segment in segments:
        cols = st.columns([12, 1])
        with cols[0]:
            st.markdown(f"- {segment.get('text')}")
        with cols[1]:
            evidence_chunk = segment.get("evidence")
            evidence_meta = segment.get("evidence_meta")
            source = segment.get("source")
            if evidence_chunk:
                _render_evidence_badge(evidence_chunk, evidence_meta)
            elif source == "rag":
                rag_enabled = bool((rag_info or {}).get("enabled"))
                if rag_enabled:
                    _render_evidence_badge(None, None, tooltip="관련 근거 없음")
                elif rag_error:
                    _render_evidence_badge(None, None, tooltip=f"RAG 오류: {rag_error}")
                else:
                    _render_evidence_badge(None, None, disabled=True, tooltip="RAG 비활성화")

    caveats = payload.get("caveats") or []
    if caveats:
        unique_caveats = []
        for item in caveats:
            if item and item not in unique_caveats:
                unique_caveats.append(item)
        if unique_caveats:
            st.caption("주의 사항")
            for item in unique_caveats:
                st.markdown(f"- {item}")

    if rag_error and all("RAG 오류" not in item for item in caveats):
        st.error(f"RAG 오류: {rag_error}")

    _render_sources_footer(payload.get("used_data") or {})

def _render_evidence_badge(
    chunk: dict | None,
    evidence_meta: dict | None,
    *,
    disabled: bool = False,
    tooltip: str | None = None,
) -> None:
    if disabled:
        label = "📎 (OFF)"
        if tooltip:
            label += f" — {tooltip}"
        st.caption(label)
        return

    if not chunk:
        if tooltip:
            st.caption(f"📎 {tooltip}")
        else:
            st.write("")
        return

    badge_label = "📎"
    popover_fn = getattr(st, "popover", None)
    container_label = f"chunk_{chunk.get('chunk_id')}"
    score = chunk.get("score")
    score_text = f"{float(score):.3f}" if score is not None else "—"
    doc_id = chunk.get("doc_id") or "—"
    chunk_id = chunk.get("chunk_id") or "—"
    title = evidence_meta.get("title") if isinstance(evidence_meta, dict) else None
    uri = evidence_meta.get("uri") if isinstance(evidence_meta, dict) else None

    body_lines = [f"**문서 제목:** {title or doc_id}"]
    body_lines.append(f"**문서 ID:** {doc_id}")
    body_lines.append(f"**Chunk ID:** {chunk_id}")
    body_lines.append(f"**유사도:** {score_text}")
    text = chunk.get("text") or "—"
    body_lines.append("\n**내용 발췌**\n")
    body_lines.append(text)
    if uri:
        body_lines.append(f"\n[원본 열기]({uri})")

    if callable(popover_fn):
        with popover_fn(badge_label, key=f"badge_{container_label}"):
            for line in body_lines:
                st.markdown(line)
    else:  # pragma: no cover - fallback for older Streamlit
        with st.expander(badge_label, expanded=False):
            for line in body_lines:
                st.markdown(line)


def _env_flag(name: str, default: str) -> str:
    value = os.getenv(name)
    return value if value is not None else default


DEBUG_SHOW_RAW = _env_flag("DEBUG_SHOW_RAW", "true").lower() in {"1", "true", "yes"}


def _secret_value(name: str, default: str | None = None) -> str | None:
    try:
        return st.secrets.get(name, default)
    except Exception:  # pragma: no cover - Streamlit secrets unavailable
        return default


DEFAULT_RAG_ROOT = "data/rag"
RAG_ROOT = _secret_value("RAG_ROOT") or os.getenv("RAG_ROOT") or DEFAULT_RAG_ROOT
RAG_EMBED_VERSION = os.getenv("RAG_EMBED_VERSION", "embed_v1")
_DEFAULT_APP_MODE = (_secret_value("APP_MODE") or os.getenv("APP_MODE") or "public").lower()
if _DEFAULT_APP_MODE not in {"public", "debug"}:
    _DEFAULT_APP_MODE = "public"
if "_app_mode" not in st.session_state:
    st.session_state["_app_mode"] = _DEFAULT_APP_MODE
APP_MODE = st.session_state.get("_app_mode", "public")

if APP_MODE == "debug":
    show_debug = st.checkbox(
        "🔍 디버그 보기",
        value=st.session_state.get("show_debug_checkbox", True),
        key="show_debug_checkbox",
    )
else:
    st.checkbox(
        "🔍 디버그 보기",
        value=False,
        key="show_debug_checkbox",
        disabled=True,
    )
    show_debug = False
RAG_ROOT_PATH = Path(RAG_ROOT).expanduser()
RETRIEVAL_INIT_ERROR: str | None = None
RETRIEVAL_TOOL: object | None = None
RAG_CATALOG: list[Dict[str, Any]] = []
RAG_CATALOG_ERROR: str | None = None

if RetrievalTool is not None:
    try:
        RETRIEVAL_TOOL = RetrievalTool(root=RAG_ROOT, embed_version=RAG_EMBED_VERSION)
    except Exception as exc:  # pragma: no cover - defensive guard for UI
        RETRIEVAL_INIT_ERROR = str(exc)
else:  # pragma: no cover - module missing
    RETRIEVAL_INIT_ERROR = "rag.RetrievalTool 모듈을 불러오지 못했습니다."

if RETRIEVAL_TOOL is not None and RETRIEVAL_INIT_ERROR is None:
    if not RAG_ROOT_PATH.exists():
        RAG_CATALOG_ERROR = f"RAG_ROOT 경로({RAG_ROOT_PATH})가 존재하지 않습니다."
    else:
        try:
            catalog_entries = RETRIEVAL_TOOL.load_catalog()
            for entry in catalog_entries:
                origin_path = entry.origin_path
                origin_uri = origin_path
                if origin_path:
                    path_obj = Path(origin_path)
                    if not path_obj.is_absolute():
                        origin_uri = (RAG_ROOT_PATH / path_obj).as_posix()
                    else:
                        origin_uri = path_obj.as_posix()
                RAG_CATALOG.append(
                    {
                        "document_id": entry.doc_id,
                        "title": entry.title,
                        "num_chunks": entry.num_chunks,
                        "embedding_model": entry.embedding_model,
                        "created_at": entry.created_at,
                        "origin_path": origin_uri,
                        "tags": list(entry.tags or []),
                        "year": entry.year,
                    }
                )
        except Exception as exc:  # pragma: no cover - defensive guard
            RAG_CATALOG_ERROR = str(exc)


def _get_debug_section(agent1_json: dict | None) -> dict:
    debug = (agent1_json or {}).get("debug")
    return debug if isinstance(debug, dict) else {}


if "_data_flags" not in st.session_state:
    st.session_state["_data_flags"] = {
        "use_weather": False,
        "use_external": False,
        "use_rag": True,
        "rag_threshold": 0.35,
        "rag_top_k": 5,
        "rag_mode": "auto",
        "rag_filter": "",
        "rag_selected_ids": [],
    }


def _get_debug_snapshot(agent1_json: dict | None) -> dict:
    debug = _get_debug_section(agent1_json)
    snap = debug.get("snapshot")
    if isinstance(snap, dict):
        sanitized = snap.get("sanitized")
        if isinstance(sanitized, dict):
            return sanitized
    legacy = debug.get("sanitized_snapshot")
    return legacy if isinstance(legacy, dict) else {}


def _compute_rag_info(question_text: str, flags_snapshot: Dict[str, Any]) -> Dict[str, Any]:
    selected_docs = [
        str(doc_id)
        for doc_id in (flags_snapshot.get("rag_selected_ids") or [])
        if str(doc_id)
    ]
    rag_requested = bool(flags_snapshot.get("use_rag", False))
    rag_mode = str(flags_snapshot.get("rag_mode", "auto"))
    rag_threshold = float(flags_snapshot.get("rag_threshold", 0.35))
    rag_top_k = int(flags_snapshot.get("rag_top_k", 5))
    return rag_adapter(
        question_text,
        RETRIEVAL_TOOL,
        enabled=rag_requested and bool(selected_docs),
        top_k=rag_top_k,
        threshold=rag_threshold,
        mode=rag_mode,
        requested=rag_requested,
        doc_ids=selected_docs,
    )


def _prepare_rag_prompt_context(rag_info: Dict[str, Any] | None) -> Dict[str, Any] | None:
    if not isinstance(rag_info, dict):
        return None
    payload = rag_info.get("payload") or {}
    chunks = payload.get("chunks") or []
    evidence = payload.get("evidence") or []
    context = {
        "enabled": bool(rag_info.get("enabled")),
        "requested": bool(rag_info.get("requested")),
        "selection_missing": bool(rag_info.get("selection_missing")),
        "selected_doc_ids": list(rag_info.get("selected_doc_ids") or []),
        "threshold": rag_info.get("threshold"),
        "mode": rag_info.get("mode"),
        "max_score": rag_info.get("max_score"),
        "hits": len(chunks),
        "chunks": [dict(chunk) for chunk in chunks],
        "evidence": [dict(item) for item in evidence],
        "error": rag_info.get("error"),
        "catalog_size": rag_info.get("catalog_size"),
    }
    return context


def _shorten_snippet(text: Any, limit: int = 140) -> str:
    snippet = str(text or "").strip()
    if len(snippet) > limit:
        snippet = snippet[:limit].rstrip() + "…"
    return snippet


def _format_evidence_line(entry: Dict[str, Any]) -> str:
    source = str(entry.get("source") or "NONE").upper()
    key = entry.get("key") or "—"
    value = entry.get("value")
    if value is None:
        value_text = "—"
    else:
        value_text = str(value)
    period = entry.get("period")
    snippet = entry.get("snippet")
    parts = [f"[{source}] {key}: {value_text}"]
    if period:
        parts.append(f"({period})")
    line = " ".join(parts)
    if snippet:
        line += f" — {_shorten_snippet(snippet)}"
    return f"- {line}"


def _match_evidence_chunk(
    entry: Dict[str, Any],
    retrieval_payload: Dict[str, Any] | None,
) -> tuple[Dict[str, Any] | None, Dict[str, Any] | None]:
    if not isinstance(entry, dict) or not retrieval_payload:
        return None, None
    doc_id = entry.get("doc_id")
    if not doc_id:
        return None, None
    chunk_id = entry.get("chunk_id")
    chunks = retrieval_payload.get("chunks") or []
    evidence_list = retrieval_payload.get("evidence") or []
    target_chunk = None
    target_meta = None
    chunk_id_str = str(chunk_id) if chunk_id is not None else None

    for chunk in chunks:
        if str(chunk.get("doc_id")) != str(doc_id):
            continue
        current_chunk_id = chunk.get("chunk_id")
        if chunk_id_str is not None and str(current_chunk_id) != chunk_id_str:
            continue
        target_chunk = chunk
        break

    if target_chunk is None:
        for chunk in chunks:
            if str(chunk.get("doc_id")) == str(doc_id):
                target_chunk = chunk
                break

    if target_chunk is not None:
        for meta in evidence_list:
            if str(meta.get("doc_id")) != str(doc_id):
                continue
            if chunk_id_str is not None:
                if str(meta.get("chunk_id")) == chunk_id_str:
                    target_meta = meta
                    break
            else:
                target_meta = meta
                break

    return target_chunk, target_meta


def _get_debug_raw_snapshot(agent1_json: dict | None) -> dict:
    debug = _get_debug_section(agent1_json)
    snap = debug.get("snapshot")
    if isinstance(snap, dict):
        raw = snap.get("raw")
        if isinstance(raw, dict):
            return raw
    legacy = debug.get("latest_raw_snapshot")
    return legacy if isinstance(legacy, dict) else {}


def _render_main_views(
    question_text: str,
    agent1_payload: dict | None,
    agent2_payload: dict | None,
    *,
    rag_info_override: Dict[str, Any] | None = None,
) -> None:
    flags_snapshot = st.session_state.get("_data_flags", {}).copy()
    structured_payload = structured_adapter(agent1_payload)
    weather_payload = weather_adapter(question_text, enabled=flags_snapshot.get("use_weather", False))
    external_payload = external_adapter(question_text, enabled=flags_snapshot.get("use_external", False))
    if rag_info_override is not None:
        rag_info = rag_info_override
    else:
        rag_info = _compute_rag_info(question_text, flags_snapshot)

    retrieval_payload = rag_info.get("payload") if isinstance(rag_info, dict) else None
    if rag_info.get("error"):
        st.warning(f"RetrievalTool 오류: {rag_info['error']}")
    if retrieval_payload is not None:
        st.session_state['_latest_retrieval'] = retrieval_payload
    else:
        st.session_state['_latest_retrieval'] = None
    st.session_state['_latest_rag_info'] = rag_info
    st.session_state['_latest_rag_prompt_context'] = _prepare_rag_prompt_context(rag_info)

    fail_soft_payload = compose_fail_soft_answer(
        question_text,
        structured_payload,
        weather_payload,
        external_payload,
        rag_info,
        flags_snapshot,
    )
    st.session_state['_latest_failsoft'] = fail_soft_payload

    try:
        overview_cached = st.session_state.get('_latest_overview', (None, None))
        if isinstance(agent2_payload, dict):
            if retrieval_payload:
                agent2_payload.setdefault("evidence", retrieval_payload.get("evidence", []))
                agent2_payload.setdefault("retrieval_chunks", retrieval_payload.get("chunks", []))
            agent2_payload.setdefault("used_data", fail_soft_payload.get("used_data"))
            if APP_MODE == "debug":
                agent2_payload.setdefault("caveats", fail_soft_payload.get("caveats"))

        if APP_MODE == "debug" and show_debug:
            render_fail_soft_answer(fail_soft_payload, rag_info=rag_info)
        render_summary_view(
            agent1_payload,
            agent2_payload or {},
            overview_df=overview_cached[0],
            table_dict=overview_cached[1],
            retrieval_payload=retrieval_payload,
        )
    except Exception:
        st.error("요약 뷰를 렌더링하는 중 오류가 발생했습니다.")
        st.code(traceback.format_exc())

def render_debug_view(agent1_json: dict | None, show_raw: bool = DEBUG_SHOW_RAW) -> None:
    debug = _get_debug_section(agent1_json)
    if not debug:
        st.info("디버그 정보가 없습니다.")
        return

    def _flatten_rows(obj: dict) -> pd.DataFrame:
        rows = []
        for key, value in (obj or {}).items():
            if isinstance(value, (dict, list)):
                try:
                    text = json.dumps(value, ensure_ascii=False)
                except TypeError:
                    text = str(value)
                rows.append({"항목": key, "값": text})
            else:
                rows.append({"항목": key, "값": value})
        return pd.DataFrame(rows)

    def _numeric_values(data):
        if isinstance(data, dict):
            for val in data.values():
                yield from _numeric_values(val)
        elif isinstance(data, (list, tuple)):
            for item in data:
                yield from _numeric_values(item)
        elif isinstance(data, (int, float)):
            yield data

    errors = debug.get("errors", [])
    resolve_info = debug.get("resolve", {}) or {}
    panel_info = debug.get("panel", {}) or {}
    snapshot_info = (debug.get("snapshot", {}) or {})
    sanitized_snapshot = snapshot_info.get("sanitized") or {}
    agent1_llm = debug.get("agent1_llm", {}) or {}

    warnings = []
    if resolve_info.get("resolved_merchant_id") is None:
        warnings.append("가맹점 미확정: 전표본 요약으로 떨어질 위험")
    rows_after = panel_info.get("rows_after")
    if rows_after is not None and rows_after != 1:
        warnings.append("단일 상점 패널 아님")
    for num in _numeric_values(sanitized_snapshot):
        try:
            val = float(num)
        except (TypeError, ValueError):
            continue
        if val < 0 or val > 100:
            warnings.append("정규화 실패 의심")
            break
    if agent1_llm.get("safety_blocked"):
        warnings.append("LLM 안전성 차단")

    for err in errors:
        stage = err.get('stage', 'unknown')
        msg = err.get('msg', '')
        st.error(f"[{stage}] {msg}")
    for warn in warnings:
        st.error(warn)

    input_info = debug.get("input", {}) or {}
    st.markdown("#### 입력/플래그")
    st.write("원문:", input_info.get("original") or "—")
    flags = input_info.get("flags") or {}
    if flags:
        st.write({k: flags.get(k) for k in sorted(flags)})

    parse_info = debug.get("parse", {}) or {}
    st.markdown("#### 파싱 결과")
    st.write({
        "merchant_mask": parse_info.get("merchant_mask"),
        "mask_prefix": parse_info.get("mask_prefix"),
        "sigungu": parse_info.get("sigungu"),
        "pattern_used": parse_info.get("pattern_used"),
        "elapsed_ms": parse_info.get("elapsed_ms"),
    })

    st.markdown("#### 가맹점 매칭")
    st.write({
        "path": resolve_info.get("path"),
        "resolved_merchant_id": resolve_info.get("resolved_merchant_id"),
        "elapsed_ms": resolve_info.get("elapsed_ms"),
    })
    candidates = resolve_info.get("candidates_top3") or []
    if candidates:
        st.table(pd.DataFrame(candidates))
    else:
        st.write("후보 없음")

    st.markdown("#### 패널 필터")
    st.write({
        "rows_before": panel_info.get("rows_before"),
        "rows_after": panel_info.get("rows_after"),
        "latest_ta_ym": panel_info.get("latest_ta_ym"),
        "elapsed_ms": panel_info.get("elapsed_ms"),
    })

    st.markdown("#### 스냅샷")
    if show_raw:
        raw_df = _flatten_rows(snapshot_info.get("raw") or {})
        if not raw_df.empty:
            st.caption("원본(raw)")
            st.table(raw_df)
    sanitized_df = _flatten_rows(sanitized_snapshot)
    if not sanitized_df.empty:
        st.caption("정규화(sanitized)")
        st.table(sanitized_df)

    render_info = debug.get("render", {}) or {}
    table_dict = render_info.get("table_dict")
    if isinstance(table_dict, dict) and table_dict:
        st.markdown("#### 렌더 테이블")
        st.table(pd.DataFrame([table_dict]))

    rag_info_state = st.session_state.get("_latest_rag_info")
    rag_prompt_state = st.session_state.get("_latest_rag_prompt_context") or {}
    st.markdown("#### RAG 상태")
    if isinstance(rag_info_state, dict):
        summary = {
            "requested": rag_info_state.get("requested"),
            "enabled": rag_info_state.get("enabled"),
            "selected_doc_ids": rag_info_state.get("selected_doc_ids"),
            "threshold": rag_info_state.get("threshold"),
            "max_score": rag_info_state.get("max_score"),
            "mode": rag_info_state.get("mode"),
            "error": rag_info_state.get("error"),
        }
        st.write(summary)
        payload = rag_info_state.get("payload") or {}
        chunk_rows = []
        for chunk in (payload.get("chunks") or [])[:5]:
            chunk_rows.append(
                {
                    "doc_id": chunk.get("doc_id"),
                    "chunk_id": chunk.get("chunk_id"),
                    "score": chunk.get("score"),
                }
            )
        if chunk_rows:
            st.table(pd.DataFrame(chunk_rows))
        else:
            st.write("근거 없음 또는 임계값 미달")
        prompt_note = rag_prompt_state.get("prompt_note")
        if prompt_note:
            st.caption(_shorten_snippet(prompt_note, limit=200))
    else:
        st.write("RAG 정보가 없습니다.")

    st.markdown("#### Agent-1 LLM")
    st.write({
        "used": agent1_llm.get("used"),
        "model": agent1_llm.get("model"),
        "resp_bytes": agent1_llm.get("resp_bytes"),
        "safety_blocked": agent1_llm.get("safety_blocked"),
        "elapsed_ms": agent1_llm.get("elapsed_ms"),
    })
    preview = agent1_llm.get("prompt_preview")
    if preview:
        st.caption("프롬프트 프리뷰")
        st.code(preview)


def _render_sources_footer(used_data: Dict[str, Any]) -> None:
    if not used_data:
        return

    st.caption("Sources Used")
    cols = st.columns(4)
    structured_text = "✅ Structured" if used_data.get("structured") else "⚪️ Structured"
    weather_text = "✅ Weather" if used_data.get("weather") else "⚪️ Weather"
    external_text = "✅ External" if used_data.get("external") else "⚪️ External"
    rag_info = used_data.get("rag") or {}
    rag_enabled = bool(rag_info.get("enabled"))
    rag_hits = rag_info.get("hits") or 0
    rag_label = "✅ RAG" if rag_enabled and rag_hits else ("⚪️ RAG" if rag_enabled else "🚫 RAG")
    rag_details = []
    if rag_hits:
        rag_details.append(f"hits={rag_hits}")
    max_score = rag_info.get("max_score")
    if isinstance(max_score, (int, float)):
        rag_details.append(f"max={max_score:.2f}")
    threshold = rag_info.get("threshold")
    if isinstance(threshold, (int, float)):
        rag_details.append(f"θ={threshold:.2f}")
    mode = rag_info.get("mode")
    if mode:
        rag_details.append(str(mode))
    selected_docs = rag_info.get("selected_docs") or []
    if selected_docs:
        rag_details.append(f"docs={len(selected_docs)}")
    elif rag_info.get("requested") and not rag_enabled:
        rag_details.append("docs=0")
    rag_text = rag_label + (" (" + ", ".join(rag_details) + ")" if rag_details else "")

    cols[0].markdown(structured_text)
    cols[1].markdown(weather_text)
    cols[2].markdown(external_text)
    cols[3].markdown(rag_text)


def render_fail_soft_answer(
    payload: Optional[Dict[str, Any]],
    *,
    rag_info: Optional[Dict[str, Any]] = None,
) -> None:
    st.subheader("Fail-soft 응답")
    if not payload:
        st.info("응답이 생성되지 않았습니다.")
        return

    segments = payload.get("segments") or []
    if not segments:
        st.info("응답이 생성되지 않았습니다.")
    rag_error = (rag_info or {}).get("error") if rag_info else None

    for segment in segments:
        cols = st.columns([12, 1])
        with cols[0]:
            st.markdown(f"- {segment.get('text')}")
        with cols[1]:
            evidence_chunk = segment.get("evidence")
            evidence_meta = segment.get("evidence_meta")
            source = segment.get("source")
            if evidence_chunk:
                _render_evidence_badge(evidence_chunk, evidence_meta)
            elif source == "rag":
                rag_enabled = bool((rag_info or {}).get("enabled"))
                if rag_enabled:
                    _render_evidence_badge(None, None, tooltip="관련 근거 없음")
                elif rag_error:
                    _render_evidence_badge(None, None, tooltip=f"RAG 오류: {rag_error}")
                else:
                    _render_evidence_badge(None, None, disabled=True, tooltip="RAG 비활성화")

    caveats = payload.get("caveats") or []
    if caveats:
        unique_caveats = []
        for item in caveats:
            if item and item not in unique_caveats:
                unique_caveats.append(item)
        if unique_caveats:
            st.caption("주의 사항")
            for item in unique_caveats:
                st.markdown(f"- {item}")

    if rag_error and all("RAG 오류" not in item for item in caveats):
        st.error(f"RAG 오류: {rag_error}")

    _render_sources_footer(payload.get("used_data") or {})

def _render_evidence_badge(
    chunk: dict | None,
    evidence_meta: dict | None,
    *,
    disabled: bool = False,
    tooltip: str | None = None,
) -> None:
    if disabled:
        label = "📎 (OFF)"
        if tooltip:
            label += f" — {tooltip}"
        st.caption(label)
        return

    if not chunk:
        if tooltip:
            st.caption(f"📎 {tooltip}")
        else:
            st.write("")
        return

    badge_label = "📎"
    popover_fn = getattr(st, "popover", None)
    container_label = f"chunk_{chunk.get('chunk_id')}"
    score = chunk.get("score")
    score_text = f"{float(score):.3f}" if score is not None else "—"
    doc_id = chunk.get("doc_id") or "—"
    chunk_id = chunk.get("chunk_id") or "—"
    title = evidence_meta.get("title") if isinstance(evidence_meta, dict) else None
    uri = evidence_meta.get("uri") if isinstance(evidence_meta, dict) else None

    body_lines = [f"**문서 제목:** {title or doc_id}"]
    body_lines.append(f"**문서 ID:** {doc_id}")
    body_lines.append(f"**Chunk ID:** {chunk_id}")
    body_lines.append(f"**유사도:** {score_text}")
    text = chunk.get("text") or "—"
    body_lines.append("\n**내용 발췌**\n")
    body_lines.append(text)
    if uri:
        body_lines.append(f"\n[원본 열기]({uri})")

    if callable(popover_fn):
        with popover_fn(badge_label, key=f"badge_{container_label}"):
            for line in body_lines:
                st.markdown(line)
    else:  # pragma: no cover - fallback for older Streamlit
        with st.expander(badge_label, expanded=False):
            for line in body_lines:
                st.markdown(line)


def _env_flag(name: str, default: str) -> str:
    value = os.getenv(name)
    return value if value is not None else default


DEBUG_SHOW_RAW = _env_flag("DEBUG_SHOW_RAW", "true").lower() in {"1", "true", "yes"}


def _secret_value(name: str, default: str | None = None) -> str | None:
    try:
        return st.secrets.get(name, default)
    except Exception:  # pragma: no cover - Streamlit secrets unavailable
        return default


DEFAULT_RAG_ROOT = "data/rag"
RAG_ROOT = _secret_value("RAG_ROOT") or os.getenv("RAG_ROOT") or DEFAULT_RAG_ROOT
RAG_EMBED_VERSION = os.getenv("RAG_EMBED_VERSION", "embed_v1")
_DEFAULT_APP_MODE = (_secret_value("APP_MODE") or os.getenv("APP_MODE") or "public").lower()
if _DEFAULT_APP_MODE not in {"public", "debug"}:
    _DEFAULT_APP_MODE = "public"
if "_app_mode" not in st.session_state:
    st.session_state["_app_mode"] = _DEFAULT_APP_MODE
APP_MODE = st.session_state.get("_app_mode", "public")

if APP_MODE == "debug":
    show_debug = st.checkbox(
        "🔍 디버그 보기",
        value=st.session_state.get("show_debug_checkbox", True),
        key="show_debug_checkbox",
    )
else:
    show_debug = False
RAG_ROOT_PATH = Path(RAG_ROOT).expanduser()
RETRIEVAL_INIT_ERROR: str | None = None
RETRIEVAL_TOOL: object | None = None
RAG_CATALOG: list[Dict[str, Any]] = []
RAG_CATALOG_ERROR: str | None = None

if RetrievalTool is not None:
    try:
        RETRIEVAL_TOOL = RetrievalTool(root=RAG_ROOT, embed_version=RAG_EMBED_VERSION)
    except Exception as exc:  # pragma: no cover - defensive guard for UI
        RETRIEVAL_INIT_ERROR = str(exc)
else:  # pragma: no cover - module missing
    RETRIEVAL_INIT_ERROR = "rag.RetrievalTool 모듈을 불러오지 못했습니다."

if RETRIEVAL_TOOL is not None and RETRIEVAL_INIT_ERROR is None:
    if not RAG_ROOT_PATH.exists():
        RAG_CATALOG_ERROR = f"RAG_ROOT 경로({RAG_ROOT_PATH})가 존재하지 않습니다."
    else:
        try:
            catalog_entries = RETRIEVAL_TOOL.load_catalog()
            for entry in catalog_entries:
                origin_path = entry.origin_path
                origin_uri = origin_path
                if origin_path:
                    path_obj = Path(origin_path)
                    if not path_obj.is_absolute():
                        origin_uri = (RAG_ROOT_PATH / path_obj).as_posix()
                    else:
                        origin_uri = path_obj.as_posix()
                RAG_CATALOG.append(
                    {
                        "document_id": entry.doc_id,
                        "title": entry.title,
                        "num_chunks": entry.num_chunks,
                        "embedding_model": entry.embedding_model,
                        "created_at": entry.created_at,
                        "origin_path": origin_uri,
                        "tags": list(entry.tags or []),
                        "year": entry.year,
                    }
                )
        except Exception as exc:  # pragma: no cover - defensive guard
            RAG_CATALOG_ERROR = str(exc)


def _get_debug_section(agent1_json: dict | None) -> dict:
    debug = (agent1_json or {}).get("debug")
    return debug if isinstance(debug, dict) else {}


if "_data_flags" not in st.session_state:
    st.session_state["_data_flags"] = {
        "use_weather": False,
        "use_external": False,
        "use_rag": True,
        "rag_threshold": 0.35,
        "rag_top_k": 5,
        "rag_mode": "auto",
        "rag_filter": "",
        "rag_selected_ids": [],
    }


def _get_debug_snapshot(agent1_json: dict | None) -> dict:
    debug = _get_debug_section(agent1_json)
    snap = debug.get("snapshot")
    if isinstance(snap, dict):
        sanitized = snap.get("sanitized")
        if isinstance(sanitized, dict):
            return sanitized
    legacy = debug.get("sanitized_snapshot")
    return legacy if isinstance(legacy, dict) else {}


def _compute_rag_info(question_text: str, flags_snapshot: Dict[str, Any]) -> Dict[str, Any]:
    selected_docs = [
        str(doc_id)
        for doc_id in (flags_snapshot.get("rag_selected_ids") or [])
        if str(doc_id)
    ]
    rag_requested = bool(flags_snapshot.get("use_rag", False))
    rag_mode = str(flags_snapshot.get("rag_mode", "auto"))
    rag_threshold = float(flags_snapshot.get("rag_threshold", 0.35))
    rag_top_k = int(flags_snapshot.get("rag_top_k", 5))
    return rag_adapter(
        question_text,
        RETRIEVAL_TOOL,
        enabled=rag_requested and bool(selected_docs),
        top_k=rag_top_k,
        threshold=rag_threshold,
        mode=rag_mode,
        requested=rag_requested,
        doc_ids=selected_docs,
    )


def _prepare_rag_prompt_context(rag_info: Dict[str, Any] | None) -> Dict[str, Any] | None:
    if not isinstance(rag_info, dict):
        return None
    payload = rag_info.get("payload") or {}
    chunks = payload.get("chunks") or []
    evidence = payload.get("evidence") or []
    context = {
        "enabled": bool(rag_info.get("enabled")),
        "requested": bool(rag_info.get("requested")),
        "selection_missing": bool(rag_info.get("selection_missing")),
        "selected_doc_ids": list(rag_info.get("selected_doc_ids") or []),
        "threshold": rag_info.get("threshold"),
        "mode": rag_info.get("mode"),
        "max_score": rag_info.get("max_score"),
        "hits": len(chunks),
        "chunks": [dict(chunk) for chunk in chunks],
        "evidence": [dict(item) for item in evidence],
        "error": rag_info.get("error"),
        "catalog_size": rag_info.get("catalog_size"),
    }
    return context


def _shorten_snippet(text: Any, limit: int = 140) -> str:
    snippet = str(text or "").strip()
    if len(snippet) > limit:
        snippet = snippet[:limit].rstrip() + "…"
    return snippet


def _format_evidence_line(entry: Dict[str, Any]) -> str:
    source = str(entry.get("source") or "NONE").upper()
    key = entry.get("key") or "—"
    value = entry.get("value")
    if value is None:
        value_text = "—"
    else:
        value_text = str(value)
    period = entry.get("period")
    snippet = entry.get("snippet")
    parts = [f"[{source}] {key}: {value_text}"]
    if period:
        parts.append(f"({period})")
    line = " ".join(parts)
    if snippet:
        line += f" — {_shorten_snippet(snippet)}"
    return f"- {line}"


def _match_evidence_chunk(
    entry: Dict[str, Any],
    retrieval_payload: Dict[str, Any] | None,
) -> tuple[Dict[str, Any] | None, Dict[str, Any] | None]:
    if not isinstance(entry, dict) or not retrieval_payload:
        return None, None
    doc_id = entry.get("doc_id")
    if not doc_id:
        return None, None
    chunk_id = entry.get("chunk_id")
    chunks = retrieval_payload.get("chunks") or []
    evidence_list = retrieval_payload.get("evidence") or []
    target_chunk = None
    target_meta = None
    chunk_id_str = str(chunk_id) if chunk_id is not None else None

    for chunk in chunks:
        if str(chunk.get("doc_id")) != str(doc_id):
            continue
        current_chunk_id = chunk.get("chunk_id")
        if chunk_id_str is not None and str(current_chunk_id) != chunk_id_str:
            continue
        target_chunk = chunk
        break

    if target_chunk is None:
        for chunk in chunks:
            if str(chunk.get("doc_id")) == str(doc_id):
                target_chunk = chunk
                break

    if target_chunk is not None:
        for meta in evidence_list:
            if str(meta.get("doc_id")) != str(doc_id):
                continue
            if chunk_id_str is not None:
                if str(meta.get("chunk_id")) == chunk_id_str:
                    target_meta = meta
                    break
            else:
                target_meta = meta
                break

    return target_chunk, target_meta


def _get_debug_raw_snapshot(agent1_json: dict | None) -> dict:
    debug = _get_debug_section(agent1_json)
    snap = debug.get("snapshot")
    if isinstance(snap, dict):
        raw = snap.get("raw")
        if isinstance(raw, dict):
            return raw
    legacy = debug.get("latest_raw_snapshot")
    return legacy if isinstance(legacy, dict) else {}


def _render_main_views(
    question_text: str,
    agent1_payload: dict | None,
    agent2_payload: dict | None,
    *,
    rag_info_override: Dict[str, Any] | None = None,
) -> None:
    flags_snapshot = st.session_state.get("_data_flags", {}).copy()
    structured_payload = structured_adapter(agent1_payload)
    weather_payload = weather_adapter(question_text, enabled=flags_snapshot.get("use_weather", False))
    external_payload = external_adapter(question_text, enabled=flags_snapshot.get("use_external", False))
    if rag_info_override is not None:
        rag_info = rag_info_override
    else:
        rag_info = _compute_rag_info(question_text, flags_snapshot)

    retrieval_payload = rag_info.get("payload") if isinstance(rag_info, dict) else None
    if rag_info.get("error"):
        st.warning(f"RetrievalTool 오류: {rag_info['error']}")
    if retrieval_payload is not None:
        st.session_state['_latest_retrieval'] = retrieval_payload
    else:
        st.session_state['_latest_retrieval'] = None
    st.session_state['_latest_rag_info'] = rag_info
    st.session_state['_latest_rag_prompt_context'] = _prepare_rag_prompt_context(rag_info)

    fail_soft_payload = compose_fail_soft_answer(
        question_text,
        structured_payload,
        weather_payload,
        external_payload,
        rag_info,
        flags_snapshot,
    )
    st.session_state['_latest_failsoft'] = fail_soft_payload

    try:
        overview_cached = st.session_state.get('_latest_overview', (None, None))
        if isinstance(agent2_payload, dict):
            if retrieval_payload:
                agent2_payload.setdefault("evidence", retrieval_payload.get("evidence", []))
                agent2_payload.setdefault("retrieval_chunks", retrieval_payload.get("chunks", []))
            agent2_payload.setdefault("used_data", fail_soft_payload.get("used_data"))
            if APP_MODE == "debug":
                agent2_payload.setdefault("caveats", fail_soft_payload.get("caveats"))

        if APP_MODE == "debug" and show_debug:
            render_fail_soft_answer(fail_soft_payload, rag_info=rag_info)
        render_summary_view(
            agent1_payload,
            agent2_payload or {},
            overview_df=overview_cached[0],
            table_dict=overview_cached[1],
            retrieval_payload=retrieval_payload,
        )
    except Exception:
        st.error("요약 뷰를 렌더링하는 중 오류가 발생했습니다.")
        st.code(traceback.format_exc())

def render_debug_view(agent1_json: dict | None, show_raw: bool = DEBUG_SHOW_RAW) -> None:
    debug = _get_debug_section(agent1_json)
    if not debug:
        st.info("디버그 정보가 없습니다.")
        return

    def _flatten_rows(obj: dict) -> pd.DataFrame:
        rows = []
        for key, value in (obj or {}).items():
            if isinstance(value, (dict, list)):
                try:
                    text = json.dumps(value, ensure_ascii=False)
                except TypeError:
                    text = str(value)
                rows.append({"항목": key, "값": text})
            else:
                rows.append({"항목": key, "값": value})
        return pd.DataFrame(rows)

    def _numeric_values(data):
        if isinstance(data, dict):
            for val in data.values():
                yield from _numeric_values(val)
        elif isinstance(data, (list, tuple)):
            for item in data:
                yield from _numeric_values(item)
        elif isinstance(data, (int, float)):
            yield data

    errors = debug.get("errors", [])
    resolve_info = debug.get("resolve", {}) or {}
    panel_info = debug.get("panel", {}) or {}
    snapshot_info = (debug.get("snapshot", {}) or {})
    sanitized_snapshot = snapshot_info.get("sanitized") or {}
    agent1_llm = debug.get("agent1_llm", {}) or {}

    warnings = []
    if resolve_info.get("resolved_merchant_id") is None:
        warnings.append("가맹점 미확정: 전표본 요약으로 떨어질 위험")
    rows_after = panel_info.get("rows_after")
    if rows_after is not None and rows_after != 1:
        warnings.append("단일 상점 패널 아님")
    for num in _numeric_values(sanitized_snapshot):
        try:
            val = float(num)
        except (TypeError, ValueError):
            continue
        if val < 0 or val > 100:
            warnings.append("정규화 실패 의심")
            break
    if agent1_llm.get("safety_blocked"):
        warnings.append("LLM 안전성 차단")

    for err in errors:
        stage = err.get('stage', 'unknown')
        msg = err.get('msg', '')
        st.error(f"[{stage}] {msg}")
    for warn in warnings:
        st.error(warn)

    input_info = debug.get("input", {}) or {}
    st.markdown("#### 입력/플래그")
    st.write("원문:", input_info.get("original") or "—")
    flags = input_info.get("flags") or {}
    if flags:
        st.write({k: flags.get(k) for k in sorted(flags)})

    parse_info = debug.get("parse", {}) or {}
    st.markdown("#### 파싱 결과")
    st.write({
        "merchant_mask": parse_info.get("merchant_mask"),
        "mask_prefix": parse_info.get("mask_prefix"),
        "sigungu": parse_info.get("sigungu"),
        "pattern_used": parse_info.get("pattern_used"),
        "elapsed_ms": parse_info.get("elapsed_ms"),
    })

    st.markdown("#### 가맹점 매칭")
    st.write({
        "path": resolve_info.get("path"),
        "resolved_merchant_id": resolve_info.get("resolved_merchant_id"),
        "elapsed_ms": resolve_info.get("elapsed_ms"),
    })
    candidates = resolve_info.get("candidates_top3") or []
    if candidates:
        st.table(pd.DataFrame(candidates))
    else:
        st.write("후보 없음")

    st.markdown("#### 패널 필터")
    st.write({
        "rows_before": panel_info.get("rows_before"),
        "rows_after": panel_info.get("rows_after"),
        "latest_ta_ym": panel_info.get("latest_ta_ym"),
        "elapsed_ms": panel_info.get("elapsed_ms"),
    })

    st.markdown("#### 스냅샷")
    if show_raw:
        raw_df = _flatten_rows(snapshot_info.get("raw") or {})
        if not raw_df.empty:
            st.caption("원본(raw)")
            st.table(raw_df)
    sanitized_df = _flatten_rows(sanitized_snapshot)
    if not sanitized_df.empty:
        st.caption("정규화(sanitized)")
        st.table(sanitized_df)

    render_info = debug.get("render", {}) or {}
    table_dict = render_info.get("table_dict")
    if isinstance(table_dict, dict) and table_dict:
        st.markdown("#### 렌더 테이블")
        st.table(pd.DataFrame([table_dict]))

    rag_info_state = st.session_state.get("_latest_rag_info")
    rag_prompt_state = st.session_state.get("_latest_rag_prompt_context") or {}
    st.markdown("#### RAG 상태")
    if isinstance(rag_info_state, dict):
        summary = {
            "requested": rag_info_state.get("requested"),
            "enabled": rag_info_state.get("enabled"),
            "selected_doc_ids": rag_info_state.get("selected_doc_ids"),
            "threshold": rag_info_state.get("threshold"),
            "max_score": rag_info_state.get("max_score"),
            "mode": rag_info_state.get("mode"),
            "error": rag_info_state.get("error"),
        }
        st.write(summary)
        payload = rag_info_state.get("payload") or {}
        chunk_rows = []
        for chunk in (payload.get("chunks") or [])[:5]:
            chunk_rows.append(
                {
                    "doc_id": chunk.get("doc_id"),
                    "chunk_id": chunk.get("chunk_id"),
                    "score": chunk.get("score"),
                }
            )
        if chunk_rows:
            st.table(pd.DataFrame(chunk_rows))
        else:
            st.write("근거 없음 또는 임계값 미달")
        prompt_note = rag_prompt_state.get("prompt_note")
        if prompt_note:
            st.caption(_shorten_snippet(prompt_note, limit=200))
    else:
        st.write("RAG 정보가 없습니다.")

    st.markdown("#### Agent-1 LLM")
    st.write({
        "used": agent1_llm.get("used"),
        "model": agent1_llm.get("model"),
        "resp_bytes": agent1_llm.get("resp_bytes"),
        "safety_blocked": agent1_llm.get("safety_blocked"),
        "elapsed_ms": agent1_llm.get("elapsed_ms"),
    })
    preview = agent1_llm.get("prompt_preview")
    if preview:
        st.caption("프롬프트 프리뷰")
        st.code(preview)


def _render_sources_footer(used_data: Dict[str, Any]) -> None:
    if not used_data:
        return

    st.caption("Sources Used")
    cols = st.columns(4)
    structured_text = "✅ Structured" if used_data.get("structured") else "⚪️ Structured"
    weather_text = "✅ Weather" if used_data.get("weather") else "⚪️ Weather"
    external_text = "✅ External" if used_data.get("external") else "⚪️ External"
    rag_info = used_data.get("rag") or {}
    rag_enabled = bool(rag_info.get("enabled"))
    rag_hits = rag_info.get("hits") or 0
    rag_label = "✅ RAG" if rag_enabled and rag_hits else ("⚪️ RAG" if rag_enabled else "🚫 RAG")
    rag_details = []
    if rag_hits:
        rag_details.append(f"hits={rag_hits}")
    max_score = rag_info.get("max_score")
    if isinstance(max_score, (int, float)):
        rag_details.append(f"max={max_score:.2f}")
    threshold = rag_info.get("threshold")
    if isinstance(threshold, (int, float)):
        rag_details.append(f"θ={threshold:.2f}")
    mode = rag_info.get("mode")
    if mode:
        rag_details.append(str(mode))
    selected_docs = rag_info.get("selected_docs") or []
    if selected_docs:
        rag_details.append(f"docs={len(selected_docs)}")
    elif rag_info.get("requested") and not rag_enabled:
        rag_details.append("docs=0")
    rag_text = rag_label + (" (" + ", ".join(rag_details) + ")" if rag_details else "")

    cols[0].markdown(structured_text)
    cols[1].markdown(weather_text)
    cols[2].markdown(external_text)
    cols[3].markdown(rag_text)


def render_fail_soft_answer(
    payload: Optional[Dict[str, Any]],
    *,
    rag_info: Optional[Dict[str, Any]] = None,
) -> None:
    st.subheader("Fail-soft 응답")
    if not payload:
        st.info("응답이 생성되지 않았습니다.")
        return

    segments = payload.get("segments") or []
    if not segments:
        st.info("응답이 생성되지 않았습니다.")
    rag_error = (rag_info or {}).get("error") if rag_info else None

    for segment in segments:
        cols = st.columns([12, 1])
        with cols[0]:
            st.markdown(f"- {segment.get('text')}")
        with cols[1]:
            evidence_chunk = segment.get("evidence")
            evidence_meta = segment.get("evidence_meta")
            source = segment.get("source")
            if evidence_chunk:
                _render_evidence_badge(evidence_chunk, evidence_meta)
            elif source == "rag":
                rag_enabled = bool((rag_info or {}).get("enabled"))
                if rag_enabled:
                    _render_evidence_badge(None, None, tooltip="관련 근거 없음")
                elif rag_error:
                    _render_evidence_badge(None, None, tooltip=f"RAG 오류: {rag_error}")
                else:
                    _render_evidence_badge(None, None, disabled=True, tooltip="RAG 비활성화")

    caveats = payload.get("caveats") or []
    if caveats:
        unique_caveats = []
        for item in caveats:
            if item and item not in unique_caveats:
                unique_caveats.append(item)
        if unique_caveats:
            st.caption("주의 사항")
            for item in unique_caveats:
                st.markdown(f"- {item}")

    if rag_error and all("RAG 오류" not in item for item in caveats):
        st.error(f"RAG 오류: {rag_error}")

    _render_sources_footer(payload.get("used_data") or {})

def _render_evidence_badge(
    chunk: dict | None,
    evidence_meta: dict | None,
    *,
    disabled: bool = False,
    tooltip: str | None = None,
) -> None:
    if disabled:
        label = "📎 (OFF)"
        if tooltip:
            label += f" — {tooltip}"
        st.caption(label)
        return

    if not chunk:
        if tooltip:
            st.caption(f"📎 {tooltip}")
        else:
            st.write("")
        return

    badge_label = "📎"
    popover_fn = getattr(st, "popover", None)
    container_label = f"chunk_{chunk.get('chunk_id')}"
    score = chunk.get("score")
    score_text = f"{float(score):.3f}" if score is not None else "—"
    doc_id = chunk.get("doc_id") or "—"
    chunk_id = chunk.get("chunk_id") or "—"
    title = evidence_meta.get("title") if isinstance(evidence_meta, dict) else None
    uri = evidence_meta.get("uri") if isinstance(evidence_meta, dict) else None

    body_lines = [f"**문서 제목:** {title or doc_id}"]
    body_lines.append(f"**문서 ID:** {doc_id}")
    body_lines.append(f"**Chunk ID:** {chunk_id}")
    body_lines.append(f"**유사도:** {score_text}")
    text = chunk.get("text") or "—"
    body_lines.append("\n**내용 발췌**\n")
    body_lines.append(text)
    if uri:
        body_lines.append(f"\n[원본 열기]({uri})")

    if callable(popover_fn):
        with popover_fn(badge_label, key=f"badge_{container_label}"):
            for line in body_lines:
                st.markdown(line)
    else:  # pragma: no cover - fallback for older Streamlit
        with st.expander(badge_label, expanded=False):
            for line in body_lines:
                st.markdown(line)


def _env_flag(name: str, default: str) -> str:
    value = os.getenv(name)
    return value if value is not None else default


DEBUG_SHOW_RAW = _env_flag("DEBUG_SHOW_RAW", "true").lower() in {"1", "true", "yes"}


def _secret_value(name: str, default: str | None = None) -> str | None:
    try:
        return st.secrets.get(name, default)
    except Exception:  # pragma: no cover - Streamlit secrets unavailable
        return default


DEFAULT_RAG_ROOT = "data/rag"
RAG_ROOT = _secret_value("RAG_ROOT") or os.getenv("RAG_ROOT") or DEFAULT_RAG_ROOT
RAG_EMBED_VERSION = os.getenv("RAG_EMBED_VERSION", "embed_v1")
_DEFAULT_APP_MODE = (_secret_value("APP_MODE") or os.getenv("APP_MODE") or "public").lower()
if _DEFAULT_APP_MODE not in {"public", "debug"}:
    _DEFAULT_APP_MODE = "public"
if "_app_mode" not in st.session_state:
    st.session_state["_app_mode"] = _DEFAULT_APP_MODE
APP_MODE = st.session_state.get("_app_mode", "public")

if APP_MODE == "debug":
    show_debug = st.checkbox(
        "🔍 디버그 보기",
        value=st.session_state.get("show_debug_checkbox", True),
        key="show_debug_checkbox",
    )
else:
    show_debug = False
RAG_ROOT_PATH = Path(RAG_ROOT).expanduser()
RETRIEVAL_INIT_ERROR: str | None = None
RETRIEVAL_TOOL: object | None = None
RAG_CATALOG: list[Dict[str, Any]] = []
RAG_CATALOG_ERROR: str | None = None

if RetrievalTool is not None:
    try:
        RETRIEVAL_TOOL = RetrievalTool(root=RAG_ROOT, embed_version=RAG_EMBED_VERSION)
    except Exception as exc:  # pragma: no cover - defensive guard for UI
        RETRIEVAL_INIT_ERROR = str(exc)
else:  # pragma: no cover - module missing
    RETRIEVAL_INIT_ERROR = "rag.RetrievalTool 모듈을 불러오지 못했습니다."

if RETRIEVAL_TOOL is not None and RETRIEVAL_INIT_ERROR is None:
    if not RAG_ROOT_PATH.exists():
        RAG_CATALOG_ERROR = f"RAG_ROOT 경로({RAG_ROOT_PATH})가 존재하지 않습니다."
    else:
        try:
            catalog_entries = RETRIEVAL_TOOL.load_catalog()
            for entry in catalog_entries:
                origin_path = entry.origin_path
                origin_uri = origin_path
                if origin_path:
                    path_obj = Path(origin_path)
                    if not path_obj.is_absolute():
                        origin_uri = (RAG_ROOT_PATH / path_obj).as_posix()
                    else:
                        origin_uri = path_obj.as_posix()
                RAG_CATALOG.append(
                    {
                        "document_id": entry.doc_id,
                        "title": entry.title,
                        "num_chunks": entry.num_chunks,
                        "embedding_model": entry.embedding_model,
                        "created_at": entry.created_at,
                        "origin_path": origin_uri,
                        "tags": list(entry.tags or []),
                        "year": entry.year,
                    }
                )
        except Exception as exc:  # pragma: no cover - defensive guard
            RAG_CATALOG_ERROR = str(exc)


def _get_debug_section(agent1_json: dict | None) -> dict:
    debug = (agent1_json or {}).get("debug")
    return debug if isinstance(debug, dict) else {}


if "_data_flags" not in st.session_state:
    st.session_state["_data_flags"] = {
        "use_weather": False,
        "use_external": False,
        "use_rag": True,
        "rag_threshold": 0.35,
        "rag_top_k": 5,
        "rag_mode": "auto",
        "rag_filter": "",
        "rag_selected_ids": [],
    }


def _get_debug_snapshot(agent1_json: dict | None) -> dict:
    debug = _get_debug_section(agent1_json)
    snap = debug.get("snapshot")
    if isinstance(snap, dict):
        sanitized = snap.get("sanitized")
        if isinstance(sanitized, dict):
            return sanitized
    legacy = debug.get("sanitized_snapshot")
    return legacy if isinstance(legacy, dict) else {}


def _compute_rag_info(question_text: str, flags_snapshot: Dict[str, Any]) -> Dict[str, Any]:
    selected_docs = [
        str(doc_id)
        for doc_id in (flags_snapshot.get("rag_selected_ids") or [])
        if str(doc_id)
    ]
    rag_requested = bool(flags_snapshot.get("use_rag", False))
    rag_mode = str(flags_snapshot.get("rag_mode", "auto"))
    rag_threshold = float(flags_snapshot.get("rag_threshold", 0.35))
    rag_top_k = int(flags_snapshot.get("rag_top_k", 5))
    return rag_adapter(
        question_text,
        RETRIEVAL_TOOL,
        enabled=rag_requested and bool(selected_docs),
        top_k=rag_top_k,
        threshold=rag_threshold,
        mode=rag_mode,
        requested=rag_requested,
        doc_ids=selected_docs,
    )


def _prepare_rag_prompt_context(rag_info: Dict[str, Any] | None) -> Dict[str, Any] | None:
    if not isinstance(rag_info, dict):
        return None
    payload = rag_info.get("payload") or {}
    chunks = payload.get("chunks") or []
    evidence = payload.get("evidence") or []
    context = {
        "enabled": bool(rag_info.get("enabled")),
        "requested": bool(rag_info.get("requested")),
        "selection_missing": bool(rag_info.get("selection_missing")),
        "selected_doc_ids": list(rag_info.get("selected_doc_ids") or []),
        "threshold": rag_info.get("threshold"),
        "mode": rag_info.get("mode"),
        "max_score": rag_info.get("max_score"),
        "hits": len(chunks),
        "chunks": [dict(chunk) for chunk in chunks],
        "evidence": [dict(item) for item in evidence],
        "error": rag_info.get("error"),
        "catalog_size": rag_info.get("catalog_size"),
    }
    return context


def _shorten_snippet(text: Any, limit: int = 140) -> str:
    snippet = str(text or "").strip()
    if len(snippet) > limit:
        snippet = snippet[:limit].rstrip() + "…"
    return snippet


def _format_evidence_line(entry: Dict[str, Any]) -> str:
    source = str(entry.get("source") or "NONE").upper()
    key = entry.get("key") or "—"
    value = entry.get("value")
    if value is None:
        value_text = "—"
    else:
        value_text = str(value)
    period = entry.get("period")
    snippet = entry.get("snippet")
    parts = [f"[{source}] {key}: {value_text}"]
    if period:
        parts.append(f"({period})")
    line = " ".join(parts)
    if snippet:
        line += f" — {_shorten_snippet(snippet)}"
    return f"- {line}"


def _match_evidence_chunk(
    entry: Dict[str, Any],
    retrieval_payload: Dict[str, Any] | None,
) -> tuple[Dict[str, Any] | None, Dict[str, Any] | None]:
    if not isinstance(entry, dict) or not retrieval_payload:
        return None, None
    doc_id = entry.get("doc_id")
    if not doc_id:
        return None, None
    chunk_id = entry.get("chunk_id")
    chunks = retrieval_payload.get("chunks") or []
    evidence_list = retrieval_payload.get("evidence") or []
    target_chunk = None
    target_meta = None
    chunk_id_str = str(chunk_id) if chunk_id is not None else None

    for chunk in chunks:
        if str(chunk.get("doc_id")) != str(doc_id):
            continue
        current_chunk_id = chunk.get("chunk_id")
        if chunk_id_str is not None and str(current_chunk_id) != chunk_id_str:
            continue
        target_chunk = chunk
        break

    if target_chunk is None:
        for chunk in chunks:
            if str(chunk.get("doc_id")) == str(doc_id):
                target_chunk = chunk
                break

    if target_chunk is not None:
        for meta in evidence_list:
            if str(meta.get("doc_id")) != str(doc_id):
                continue
            if chunk_id_str is not None:
                if str(meta.get("chunk_id")) == chunk_id_str:
                    target_meta = meta
                    break
            else:
                target_meta = meta
                break

    return target_chunk, target_meta


def _get_debug_raw_snapshot(agent1_json: dict | None) -> dict:
    debug = _get_debug_section(agent1_json)
    snap = debug.get("snapshot")
    if isinstance(snap, dict):
        raw = snap.get("raw")
        if isinstance(raw, dict):
            return raw
    legacy = debug.get("latest_raw_snapshot")
    return legacy if isinstance(legacy, dict) else {}


def _render_main_views(
    question_text: str,
    agent1_payload: dict | None,
    agent2_payload: dict | None,
    *,
    rag_info_override: Dict[str, Any] | None = None,
) -> None:
    flags_snapshot = st.session_state.get("_data_flags", {}).copy()
    structured_payload = structured_adapter(agent1_payload)
    weather_payload = weather_adapter(question_text, enabled=flags_snapshot.get("use_weather", False))
    external_payload = external_adapter(question_text, enabled=flags_snapshot.get("use_external", False))
    if rag_info_override is not None:
        rag_info = rag_info_override
    else:
        rag_info = _compute_rag_info(question_text, flags_snapshot)

    retrieval_payload = rag_info.get("payload") if isinstance(rag_info, dict) else None
    if rag_info.get("error"):
        st.warning(f"RetrievalTool 오류: {rag_info['error']}")
    if retrieval_payload is not None:
        st.session_state['_latest_retrieval'] = retrieval_payload
    else:
        st.session_state['_latest_retrieval'] = None
    st.session_state['_latest_rag_info'] = rag_info
    st.session_state['_latest_rag_prompt_context'] = _prepare_rag_prompt_context(rag_info)

    fail_soft_payload = compose_fail_soft_answer(
        question_text,
        structured_payload,
        weather_payload,
        external_payload,
        rag_info,
        flags_snapshot,
    )
    st.session_state['_latest_failsoft'] = fail_soft_payload

    try:
        overview_cached = st.session_state.get('_latest_overview', (None, None))
        if isinstance(agent2_payload, dict):
            if retrieval_payload:
                agent2_payload.setdefault("evidence", retrieval_payload.get("evidence", []))
                agent2_payload.setdefault("retrieval_chunks", retrieval_payload.get("chunks", []))
            agent2_payload.setdefault("used_data", fail_soft_payload.get("used_data"))
            if APP_MODE == "debug":
                agent2_payload.setdefault("caveats", fail_soft_payload.get("caveats"))

        if APP_MODE == "debug" and show_debug:
            render_fail_soft_answer(fail_soft_payload, rag_info=rag_info)
        render_summary_view(
            agent1_payload,
            agent2_payload or {},
            overview_df=overview_cached[0],
            table_dict=overview_cached[1],
            retrieval_payload=retrieval_payload,
        )
    except Exception:
        st.error("요약 뷰를 렌더링하는 중 오류가 발생했습니다.")
        st.code(traceback.format_exc())

def render_debug_view(agent1_json: dict | None, show_raw: bool = DEBUG_SHOW_RAW) -> None:
    debug = _get_debug_section(agent1_json)
    if not debug:
        st.info("디버그 정보가 없습니다.")
        return

    def _flatten_rows(obj: dict) -> pd.DataFrame:
        rows = []
        for key, value in (obj or {}).items():
            if isinstance(value, (dict, list)):
                try:
                    text = json.dumps(value, ensure_ascii=False)
                except TypeError:
                    text = str(value)
                rows.append({"항목": key, "값": text})
            else:
                rows.append({"항목": key, "값": value})
        return pd.DataFrame(rows)

    def _numeric_values(data):
        if isinstance(data, dict):
            for val in data.values():
                yield from _numeric_values(val)
        elif isinstance(data, (list, tuple)):
            for item in data:
                yield from _numeric_values(item)
        elif isinstance(data, (int, float)):
            yield data

    errors = debug.get("errors", [])
    resolve_info = debug.get("resolve", {}) or {}
    panel_info = debug.get("panel", {}) or {}
    snapshot_info = (debug.get("snapshot", {}) or {})
    sanitized_snapshot = snapshot_info.get("sanitized") or {}
    agent1_llm = debug.get("agent1_llm", {}) or {}

    warnings = []
    if resolve_info.get("resolved_merchant_id") is None:
        warnings.append("가맹점 미확정: 전표본 요약으로 떨어질 위험")
    rows_after = panel_info.get("rows_after")
    if rows_after is not None and rows_after != 1:
        warnings.append("단일 상점 패널 아님")
    for num in _numeric_values(sanitized_snapshot):
        try:
            val = float(num)
        except (TypeError, ValueError):
            continue
        if val < 0 or val > 100:
            warnings.append("정규화 실패 의심")
            break
    if agent1_llm.get("safety_blocked"):
        warnings.append("LLM 안전성 차단")

    for err in errors:
        stage = err.get('stage', 'unknown')
        msg = err.get('msg', '')
        st.error(f"[{stage}] {msg}")
    for warn in warnings:
        st.error(warn)

    input_info = debug.get("input", {}) or {}
    st.markdown("#### 입력/플래그")
    st.write("원문:", input_info.get("original") or "—")
    flags = input_info.get("flags") or {}
    if flags:
        st.write({k: flags.get(k) for k in sorted(flags)})

    parse_info = debug.get("parse", {}) or {}
    st.markdown("#### 파싱 결과")
    st.write({
        "merchant_mask": parse_info.get("merchant_mask"),
        "mask_prefix": parse_info.get("mask_prefix"),
        "sigungu": parse_info.get("sigungu"),
        "pattern_used": parse_info.get("pattern_used"),
        "elapsed_ms": parse_info.get("elapsed_ms"),
    })

    st.markdown("#### 가맹점 매칭")
    st.write({
        "path": resolve_info.get("path"),
        "resolved_merchant_id": resolve_info.get("resolved_merchant_id"),
        "elapsed_ms": resolve_info.get("elapsed_ms"),
    })
    candidates = resolve_info.get("candidates_top3") or []
    if candidates:
        st.table(pd.DataFrame(candidates))
    else:
        st.write("후보 없음")

    st.markdown("#### 패널 필터")
    st.write({
        "rows_before": panel_info.get("rows_before"),
        "rows_after": panel_info.get("rows_after"),
        "latest_ta_ym": panel_info.get("latest_ta_ym"),
        "elapsed_ms": panel_info.get("elapsed_ms"),
    })

    st.markdown("#### 스냅샷")
    if show_raw:
        raw_df = _flatten_rows(snapshot_info.get("raw") or {})
        if not raw_df.empty:
            st.caption("원본(raw)")
            st.table(raw_df)
    sanitized_df = _flatten_rows(sanitized_snapshot)
    if not sanitized_df.empty:
        st.caption("정규화(sanitized)")
        st.table(sanitized_df)
    age_details = get_age_bucket_details(agent1_json or {})
    if age_details:
        st.caption("연령 분포 결정")
        st.table(pd.DataFrame(age_details))

    render_info = debug.get("render", {}) or {}
    table_dict = render_info.get("table_dict")
    if isinstance(table_dict, dict) and table_dict:
        st.markdown("#### 렌더 테이블")
        st.table(pd.DataFrame([table_dict]))

    rag_info_state = st.session_state.get("_latest_rag_info")
    rag_prompt_state = st.session_state.get("_latest_rag_prompt_context") or {}
    st.markdown("#### RAG 상태")
    if isinstance(rag_info_state, dict):
        summary = {
            "requested": rag_info_state.get("requested"),
            "enabled": rag_info_state.get("enabled"),
            "selected_doc_ids": rag_info_state.get("selected_doc_ids"),
            "threshold": rag_info_state.get("threshold"),
            "max_score": rag_info_state.get("max_score"),
            "mode": rag_info_state.get("mode"),
            "error": rag_info_state.get("error"),
        }
        st.write(summary)
        payload = rag_info_state.get("payload") or {}
        chunk_rows = []
        for chunk in (payload.get("chunks") or [])[:5]:
            chunk_rows.append(
                {
                    "doc_id": chunk.get("doc_id"),
                    "chunk_id": chunk.get("chunk_id"),
                    "score": chunk.get("score"),
                }
            )
        if chunk_rows:
            st.table(pd.DataFrame(chunk_rows))
        else:
            st.write("근거 없음 또는 임계값 미달")
        prompt_note = rag_prompt_state.get("prompt_note")
        if prompt_note:
            st.caption(_shorten_snippet(prompt_note, limit=200))
    else:
        st.write("RAG 정보가 없습니다.")

    st.markdown("#### Agent-1 LLM")
    st.write({
        "used": agent1_llm.get("used"),
        "model": agent1_llm.get("model"),
        "resp_bytes": agent1_llm.get("resp_bytes"),
        "safety_blocked": agent1_llm.get("safety_blocked"),
        "elapsed_ms": agent1_llm.get("elapsed_ms"),
    })
    preview = agent1_llm.get("prompt_preview")
    if preview:
        st.caption("프롬프트 프리뷰")
        st.code(preview)


def _render_sources_footer(used_data: Dict[str, Any]) -> None:
    if not used_data:
        return

    st.caption("Sources Used")
    cols = st.columns(4)
    structured_text = "✅ Structured" if used_data.get("structured") else "⚪️ Structured"
    weather_text = "✅ Weather" if used_data.get("weather") else "⚪️ Weather"
    external_text = "✅ External" if used_data.get("external") else "⚪️ External"
    rag_info = used_data.get("rag") or {}
    rag_enabled = bool(rag_info.get("enabled"))
    rag_hits = rag_info.get("hits") or 0
    rag_label = "✅ RAG" if rag_enabled and rag_hits else ("⚪️ RAG" if rag_enabled else "🚫 RAG")
    rag_details = []
    if rag_hits:
        rag_details.append(f"hits={rag_hits}")
    max_score = rag_info.get("max_score")
    if isinstance(max_score, (int, float)):
        rag_details.append(f"max={max_score:.2f}")
    threshold = rag_info.get("threshold")
    if isinstance(threshold, (int, float)):
        rag_details.append(f"θ={threshold:.2f}")
    mode = rag_info.get("mode")
    if mode:
        rag_details.append(str(mode))
    selected_docs = rag_info.get("selected_docs") or []
    if selected_docs:
        rag_details.append(f"docs={len(selected_docs)}")
    elif rag_info.get("requested") and not rag_enabled:
        rag_details.append("docs=0")
    rag_text = rag_label + (" (" + ", ".join(rag_details) + ")" if rag_details else "")

    cols[0].markdown(structured_text)
    cols[1].markdown(weather_text)
    cols[2].markdown(external_text)
    cols[3].markdown(rag_text)


def render_fail_soft_answer(
    payload: Optional[Dict[str, Any]],
    *,
    rag_info: Optional[Dict[str, Any]] = None,
) -> None:
    st.subheader("Fail-soft 응답")
    if not payload:
        st.info("응답이 생성되지 않았습니다.")
        return

    segments = payload.get("segments") or []
    if not segments:
        st.info("응답이 생성되지 않았습니다.")
    rag_error = (rag_info or {}).get("error") if rag_info else None

    for segment in segments:
        cols = st.columns([12, 1])
        with cols[0]:
            st.markdown(f"- {segment.get('text')}")
        with cols[1]:
            evidence_chunk = segment.get("evidence")
            evidence_meta = segment.get("evidence_meta")
            source = segment.get("source")
            if evidence_chunk:
                _render_evidence_badge(evidence_chunk, evidence_meta)
            elif source == "rag":
                rag_enabled = bool((rag_info or {}).get("enabled"))
                if rag_enabled:
                    _render_evidence_badge(None, None, tooltip="관련 근거 없음")
                elif rag_error:
                    _render_evidence_badge(None, None, tooltip=f"RAG 오류: {rag_error}")
                else:
                    _render_evidence_badge(None, None, disabled=True, tooltip="RAG 비활성화")

    caveats = payload.get("caveats") or []
    if caveats:
        unique_caveats = []
        for item in caveats:
            if item and item not in unique_caveats:
                unique_caveats.append(item)
        if unique_caveats:
            st.caption("주의 사항")
            for item in unique_caveats:
                st.markdown(f"- {item}")

    if rag_error and all("RAG 오류" not in item for item in caveats):
        st.error(f"RAG 오류: {rag_error}")

    _render_sources_footer(payload.get("used_data") or {})

def _render_evidence_badge(
    chunk: dict | None,
    evidence_meta: dict | None,
    *,
    disabled: bool = False,
    tooltip: str | None = None,
) -> None:
    if disabled:
        label = "📎 (OFF)"
        if tooltip:
            label += f" — {tooltip}"
        st.caption(label)
        return

    if not chunk:
        if tooltip:
            st.caption(f"📎 {tooltip}")
        else:
            st.write("")
        return

    popover_fn = getattr(st, "popover", None)
    score = chunk.get("score")
    score_text = f"{float(score):.3f}" if score is not None else "—"
    doc_id = chunk.get("doc_id") or "—"
    chunk_id = chunk.get("chunk_id") or "—"
    title = evidence_meta.get("title") if isinstance(evidence_meta, dict) else None
    uri = evidence_meta.get("uri") if isinstance(evidence_meta, dict) else None

    def _short_label(value: str) -> str:
        text = str(value or "")
        if len(text) <= 8:
            return text
        return text[:5] + "…"

    display_token = chunk.get("chunk_id") or chunk.get("doc_id") or "근거"
    badge_label = f"📎 {_short_label(display_token)}"

    body_lines = [f"**문서 제목:** {title or doc_id}"]
    body_lines.append(f"**문서 ID:** {doc_id}")
    body_lines.append(f"**Chunk ID:** {chunk_id}")
    body_lines.append(f"**유사도:** {score_text}")
    text = chunk.get("text") or "—"
    body_lines.append("\n**내용 발췌**\n")
    body_lines.append(text)
    if uri:
        body_lines.append(f"\n[원본 열기]({uri})")

    if callable(popover_fn):
        with popover_fn(badge_label):
            for line in body_lines:
                st.markdown(line)
    else:  # pragma: no cover - fallback for older Streamlit
        with st.expander(badge_label, expanded=False):
            for line in body_lines:
                st.markdown(line)


def _env_flag(name: str, default: str) -> str:
    value = os.getenv(name)
    return value if value is not None else default


DEBUG_SHOW_RAW = _env_flag("DEBUG_SHOW_RAW", "true").lower() in {"1", "true", "yes"}


def _secret_value(name: str, default: str | None = None) -> str | None:
    try:
        return st.secrets.get(name, default)
    except Exception:  # pragma: no cover - Streamlit secrets unavailable
        return default


DEFAULT_RAG_ROOT = "data/rag"
RAG_ROOT = _secret_value("RAG_ROOT") or os.getenv("RAG_ROOT") or DEFAULT_RAG_ROOT
RAG_EMBED_VERSION = os.getenv("RAG_EMBED_VERSION", "embed_v1")
_DEFAULT_APP_MODE = (_secret_value("APP_MODE") or os.getenv("APP_MODE") or "public").lower()
if _DEFAULT_APP_MODE not in {"public", "debug"}:
    _DEFAULT_APP_MODE = "public"
if "_app_mode" not in st.session_state:
    st.session_state["_app_mode"] = _DEFAULT_APP_MODE
APP_MODE = st.session_state.get("_app_mode", "public")

if APP_MODE == "debug":
    show_debug = st.checkbox(
        "🔍 디버그 보기",
        value=st.session_state.get("show_debug_checkbox", True),
        key="show_debug_checkbox",
    )
else:
    show_debug = False
RAG_ROOT_PATH = Path(RAG_ROOT).expanduser()
RETRIEVAL_INIT_ERROR: str | None = None
RETRIEVAL_TOOL: object | None = None
RAG_CATALOG: list[Dict[str, Any]] = []
RAG_CATALOG_ERROR: str | None = None

if RetrievalTool is not None:
    try:
        RETRIEVAL_TOOL = RetrievalTool(root=RAG_ROOT, embed_version=RAG_EMBED_VERSION)
    except Exception as exc:  # pragma: no cover - defensive guard for UI
        RETRIEVAL_INIT_ERROR = str(exc)
else:  # pragma: no cover - module missing
    RETRIEVAL_INIT_ERROR = "rag.RetrievalTool 모듈을 불러오지 못했습니다."

if RETRIEVAL_TOOL is not None and RETRIEVAL_INIT_ERROR is None:
    if not RAG_ROOT_PATH.exists():
        RAG_CATALOG_ERROR = f"RAG_ROOT 경로({RAG_ROOT_PATH})가 존재하지 않습니다."
    else:
        try:
            catalog_entries = RETRIEVAL_TOOL.load_catalog()
            for entry in catalog_entries:
                origin_path = entry.origin_path
                origin_uri = origin_path
                if origin_path:
                    path_obj = Path(origin_path)
                    if not path_obj.is_absolute():
                        origin_uri = (RAG_ROOT_PATH / path_obj).as_posix()
                    else:
                        origin_uri = path_obj.as_posix()
                RAG_CATALOG.append(
                    {
                        "document_id": entry.doc_id,
                        "title": entry.title,
                        "num_chunks": entry.num_chunks,
                        "embedding_model": entry.embedding_model,
                        "created_at": entry.created_at,
                        "origin_path": origin_uri,
                        "tags": list(entry.tags or []),
                        "year": entry.year,
                    }
                )
        except Exception as exc:  # pragma: no cover - defensive guard
            RAG_CATALOG_ERROR = str(exc)


def _get_debug_section(agent1_json: dict | None) -> dict:
    debug = (agent1_json or {}).get("debug")
    return debug if isinstance(debug, dict) else {}


if "_data_flags" not in st.session_state:
    st.session_state["_data_flags"] = {
        "use_weather": False,
        "use_external": False,
        "use_rag": True,
        "rag_threshold": 0.35,
        "rag_top_k": 5,
        "rag_mode": "auto",
        "rag_filter": "",
        "rag_selected_ids": [],
    }


def _get_debug_snapshot(agent1_json: dict | None) -> dict:
    debug = _get_debug_section(agent1_json)
    snap = debug.get("snapshot")
    if isinstance(snap, dict):
        sanitized = snap.get("sanitized")
        if isinstance(sanitized, dict):
            return sanitized
    legacy = debug.get("sanitized_snapshot")
    return legacy if isinstance(legacy, dict) else {}


def _compute_rag_info(question_text: str, flags_snapshot: Dict[str, Any]) -> Dict[str, Any]:
    selected_docs = [
        str(doc_id)
        for doc_id in (flags_snapshot.get("rag_selected_ids") or [])
        if str(doc_id)
    ]
    rag_requested = bool(flags_snapshot.get("use_rag", False))
    rag_mode = str(flags_snapshot.get("rag_mode", "auto"))
    rag_threshold = float(flags_snapshot.get("rag_threshold", 0.35))
    rag_top_k = int(flags_snapshot.get("rag_top_k", 5))
    return rag_adapter(
        question_text,
        RETRIEVAL_TOOL,
        enabled=rag_requested and bool(selected_docs),
        top_k=rag_top_k,
        threshold=rag_threshold,
        mode=rag_mode,
        requested=rag_requested,
        doc_ids=selected_docs,
    )


def _prepare_rag_prompt_context(rag_info: Dict[str, Any] | None) -> Dict[str, Any] | None:
    if not isinstance(rag_info, dict):
        return None
    payload = rag_info.get("payload") or {}
    chunks = payload.get("chunks") or []
    evidence = payload.get("evidence") or []
    context = {
        "enabled": bool(rag_info.get("enabled")),
        "requested": bool(rag_info.get("requested")),
        "selection_missing": bool(rag_info.get("selection_missing")),
        "selected_doc_ids": list(rag_info.get("selected_doc_ids") or []),
        "threshold": rag_info.get("threshold"),
        "mode": rag_info.get("mode"),
        "max_score": rag_info.get("max_score"),
        "hits": len(chunks),
        "chunks": [dict(chunk) for chunk in chunks],
        "evidence": [dict(item) for item in evidence],
        "error": rag_info.get("error"),
        "catalog_size": rag_info.get("catalog_size"),
        "top_scores": list(payload.get("top_scores") or []),
    }
    return context


def _shorten_snippet(text: Any, limit: int = 140) -> str:
    snippet = str(text or "").strip()
    if len(snippet) > limit:
        snippet = snippet[:limit].rstrip() + "…"
    return snippet


def _format_evidence_line(entry: Dict[str, Any]) -> str:
    source = str(entry.get("source") or "NONE").upper()
    key = entry.get("key") or "—"
    value = entry.get("value")
    if value is None:
        value_text = "—"
    else:
        value_text = str(value)
    period = entry.get("period")
    snippet = entry.get("snippet")
    parts = [f"[{source}] {key}: {value_text}"]
    if period:
        parts.append(f"({period})")
    line = " ".join(parts)
    if snippet:
        line += f" — {_shorten_snippet(snippet)}"
    return f"- {line}"


def _iter_debug_distribution(data: Any) -> List[Tuple[str, Any]]:
    entries: List[Tuple[str, Any]] = []
    if isinstance(data, dict):
        for key, value in data.items():
            entries.append((str(key), value))
    elif isinstance(data, Sequence):
        for item in data:
            if not isinstance(item, dict):
                continue
            code = item.get("code") or item.get("key") or item.get("id") or item.get("label")
            if code is None:
                continue
            value = item.get("value")
            if value is None:
                for alt in ("percent", "ratio", "pct", "share"):
                    if alt in item:
                        value = item[alt]
                        break
            entries.append((str(code), value))
    return entries


_DEBUG_F_KEYS = ["F", "f", "FME", "female", "여", "여성"]
_DEBUG_M_KEYS = ["M", "m", "MAL", "male", "남", "남성"]


def _format_debug_pct(value: Any) -> str:
    pct, hint = to_float_pct(value)
    if pct is None:
        return f"{value!r} ({hint})"
    return f"{pct:.1f}% ({hint})"


def _lookup_gender_value(mapping: Dict[str, Any], aliases: Sequence[str]) -> Any:
    for alias in aliases:
        if alias in mapping:
            return mapping.get(alias)
    return None


def _build_debug_report_markdown(
    agent1_json: dict | None,
    *,
    question_type: str | None,
    rag_info: Dict[str, Any] | None,
    rag_prompt_context: Dict[str, Any] | None,
    prompt_trace: Dict[str, Any] | None,
) -> str:
    if not isinstance(agent1_json, dict):
        return ""

    kpis = (agent1_json.get("kpis") or {}) if isinstance(agent1_json, dict) else {}
    sanitized_snapshot = _get_debug_snapshot(agent1_json)
    debug_section = _get_debug_section(agent1_json)
    raw_snapshot = ((debug_section.get("snapshot") or {}).get("raw") or {}) if isinstance(debug_section, dict) else {}

    lines: List[str] = ["### Debug Report"]
    lines.append("**Agent-1 Snapshot**")

    age_entries = _iter_debug_distribution(
        sanitized_snapshot.get("age_distribution") or kpis.get("age_distribution")
    )
    if age_entries:
        lines.append("- age_distribution:")
        for key, raw_value in age_entries:
            lines.append(f"    - {key}: {_format_debug_pct(raw_value)}")
    else:
        lines.append("- age_distribution: 없음")

    gender_data = (
        sanitized_snapshot.get("age_by_gender")
        or sanitized_snapshot.get("age_gender")
        or kpis.get("age_by_gender")
        or kpis.get("age_gender")
        or {}
    )
    if isinstance(gender_data, dict) and gender_data:
        lines.append("- age_by_gender:")
        for bucket, mapping in gender_data.items():
            if not isinstance(mapping, dict):
                continue
            female_raw = _lookup_gender_value(mapping, _DEBUG_F_KEYS)
            male_raw = _lookup_gender_value(mapping, _DEBUG_M_KEYS)
            lines.append(
                "    - "
                + f"{bucket}: F {_format_debug_pct(female_raw)}, M {_format_debug_pct(male_raw)}"
            )
    elif raw_snapshot:
        raw_keys = [key for key in raw_snapshot.keys() if "M12_" in str(key)]
        if raw_keys:
            lines.append(f"- raw age keys detected: {', '.join(raw_keys[:6])}")

    mix_detail = sanitized_snapshot.get("customer_mix_detail") or kpis.get("customer_mix_detail")
    if isinstance(mix_detail, dict) and mix_detail:
        lines.append("- customer_mix_detail:")
        for key, value in mix_detail.items():
            lines.append(f"    - {key}: {_format_debug_pct(value)}")

    new_raw = sanitized_snapshot.get("new_pct") or kpis.get("new_rate_avg")
    revisit_raw = sanitized_snapshot.get("revisit_pct") or kpis.get("revisit_rate_avg")
    lines.append(f"- 신규 비중: {_format_debug_pct(new_raw)}")
    lines.append(f"- 재방문 비중: {_format_debug_pct(revisit_raw)}")

    normalization_notes = [
        f"{key}={value}"
        for key, value in sanitized_snapshot.items()
        if isinstance(key, str) and "normalize" in key.lower()
    ]
    if normalization_notes:
        lines.append("- normalization flags:")
        for note in normalization_notes:
            lines.append(f"    - {note}")

    lines.append("\n**Age Merge Decision**")
    age_details = get_age_bucket_details(agent1_json or {})
    if age_details:
        for item in age_details:
            final_val = item.get("final_value")
            final_text = f"{final_val:.1f}%" if isinstance(final_val, (int, float)) else "—"
            status = "included" if item.get("included") else "skipped"
            lines.append(
                f"- {item.get('label')} ({item.get('key')}): {final_text} ← {item.get('source')} ({status})"
            )
            if item.get("notes"):
                lines.append(f"    - {item['notes']}")
    else:
        lines.append("- no age buckets detected")

    prompt_trace = prompt_trace or {}
    lines.append("\n**Agent-2 Prompt**")
    lines.append(f"- question_type: {question_type or prompt_trace.get('question_type')}")
    lines.append(f"- organizer_mode: {prompt_trace.get('organizer_mode')}")
    lines.append(f"- schema_keys: {prompt_trace.get('schema_keys')}")
    lines.append(
        f"- rag_context_included: {prompt_trace.get('rag_included')}"
        + (f" (reason: {prompt_trace.get('rag_reason')})" if prompt_trace.get("rag_reason") else "")
    )
    if prompt_trace.get("rag_context_doc_ids"):
        lines.append(f"- rag doc_ids: {prompt_trace.get('rag_context_doc_ids')}")

    rag_info = rag_info or {}
    lines.append("\n**RAG Retrieval**")
    if not rag_info:
        lines.append("- RAG info unavailable")
    else:
        lines.append(
            f"- requested={rag_info.get('requested')} enabled={rag_info.get('enabled')} selection_missing={rag_info.get('selection_missing')}"
        )
        lines.append(
            f"- selected_doc_ids: {rag_info.get('selected_doc_ids')} catalog_size={rag_info.get('catalog_size')}"
        )
        lines.append(
            f"- mode={rag_info.get('mode')} threshold={rag_info.get('threshold')} top_k={rag_info.get('top_k')}"
        )
        lines.append(
            f"- max_score={rag_info.get('max_score')} include_evidence={rag_info.get('include_evidence')} error={rag_info.get('error')}"
        )
        payload = rag_info.get("payload") or {}
        top_scores = rag_prompt_context.get("top_scores") if isinstance(rag_prompt_context, dict) else []
        if not top_scores:
            top_scores = payload.get("top_scores") or []
        if top_scores:
            rounded = [round(float(score), 3) for score in top_scores[:5]]
            lines.append(f"- top_scores: {rounded}")
        if not rag_info.get("include_evidence"):
            reason = ""
            max_score = rag_info.get("max_score")
            threshold = rag_info.get("threshold")
            if rag_info.get("error"):
                reason = rag_info.get("error")
            elif max_score is None:
                reason = "no hits"
            elif threshold is not None and max_score < threshold:
                reason = f"max_score {max_score:.3f} < threshold {threshold:.2f}"
            else:
                reason = "evidence suppressed"
            lines.append(f"- evidence omitted reason: {reason}")

    return "\n".join(lines)


def _match_evidence_chunk(
    entry: Dict[str, Any],
    retrieval_payload: Dict[str, Any] | None,
) -> tuple[Dict[str, Any] | None, Dict[str, Any] | None]:
    if not isinstance(entry, dict) or not retrieval_payload:
        return None, None
    doc_id = entry.get("doc_id")
    if not doc_id:
        return None, None
    chunk_id = entry.get("chunk_id")
    chunks = retrieval_payload.get("chunks") or []
    evidence_list = retrieval_payload.get("evidence") or []
    target_chunk = None
    target_meta = None
    chunk_id_str = str(chunk_id) if chunk_id is not None else None

    for chunk in chunks:
        if str(chunk.get("doc_id")) != str(doc_id):
            continue
        current_chunk_id = chunk.get("chunk_id")
        if chunk_id_str is not None and str(current_chunk_id) != chunk_id_str:
            continue
        target_chunk = chunk
        break

    if target_chunk is None:
        for chunk in chunks:
            if str(chunk.get("doc_id")) == str(doc_id):
                target_chunk = chunk
                break

    if target_chunk is not None:
        for meta in evidence_list:
            if str(meta.get("doc_id")) != str(doc_id):
                continue
            if chunk_id_str is not None:
                if str(meta.get("chunk_id")) == chunk_id_str:
                    target_meta = meta
                    break
            else:
                target_meta = meta
                break

    return target_chunk, target_meta


def _get_debug_raw_snapshot(agent1_json: dict | None) -> dict:
    debug = _get_debug_section(agent1_json)
    snap = debug.get("snapshot")
    if isinstance(snap, dict):
        raw = snap.get("raw")
        if isinstance(raw, dict):
            return raw
    legacy = debug.get("latest_raw_snapshot")
    return legacy if isinstance(legacy, dict) else {}


def _render_main_views(
    question_text: str,
    agent1_payload: dict | None,
    agent2_payload: dict | None,
    *,
    rag_info_override: Dict[str, Any] | None = None,
) -> None:
    flags_snapshot = st.session_state.get("_data_flags", {}).copy()
    structured_payload = structured_adapter(agent1_payload)
    weather_payload = weather_adapter(question_text, enabled=flags_snapshot.get("use_weather", False))
    external_payload = external_adapter(question_text, enabled=flags_snapshot.get("use_external", False))
    if rag_info_override is not None:
        rag_info = rag_info_override
    else:
        rag_info = _compute_rag_info(question_text, flags_snapshot)

    retrieval_payload = rag_info.get("payload") if isinstance(rag_info, dict) else None
    if rag_info.get("error"):
        st.warning(f"RetrievalTool 오류: {rag_info['error']}")
    if retrieval_payload is not None:
        st.session_state['_latest_retrieval'] = retrieval_payload
    else:
        st.session_state['_latest_retrieval'] = None
    st.session_state['_latest_rag_info'] = rag_info
    st.session_state['_latest_rag_prompt_context'] = _prepare_rag_prompt_context(rag_info)

    fail_soft_payload = compose_fail_soft_answer(
        question_text,
        structured_payload,
        weather_payload,
        external_payload,
        rag_info,
        flags_snapshot,
    )
    st.session_state['_latest_failsoft'] = fail_soft_payload

    try:
        overview_cached = st.session_state.get('_latest_overview', (None, None))
        if isinstance(agent2_payload, dict):
            if retrieval_payload:
                agent2_payload.setdefault("evidence", retrieval_payload.get("evidence", []))
                agent2_payload.setdefault("retrieval_chunks", retrieval_payload.get("chunks", []))
            agent2_payload.setdefault("used_data", fail_soft_payload.get("used_data"))
            if APP_MODE == "debug":
                agent2_payload.setdefault("caveats", fail_soft_payload.get("caveats"))

        if APP_MODE == "debug" and show_debug:
            render_fail_soft_answer(fail_soft_payload, rag_info=rag_info)
        render_summary_view(
            agent1_payload,
            agent2_payload or {},
            overview_df=overview_cached[0],
            table_dict=overview_cached[1],
            retrieval_payload=retrieval_payload,
        )
    except Exception:
        st.error("요약 뷰를 렌더링하는 중 오류가 발생했습니다.")
        st.code(traceback.format_exc())

def render_debug_view(agent1_json: dict | None, show_raw: bool = DEBUG_SHOW_RAW) -> None:
    debug = _get_debug_section(agent1_json)
    if not debug:
        st.info("디버그 정보가 없습니다.")
        return

    question_type = st.session_state.get("_latest_question_type")
    rag_info_state = st.session_state.get("_latest_rag_info")
    rag_prompt_state = st.session_state.get("_latest_rag_prompt_context")
    prompt_trace = st.session_state.get("_latest_prompt_trace")
    report_markdown = _build_debug_report_markdown(
        agent1_json,
        question_type=question_type,
        rag_info=rag_info_state,
        rag_prompt_context=rag_prompt_state,
        prompt_trace=prompt_trace,
    )
    if report_markdown:
        st.markdown(report_markdown)

    def _flatten_rows(obj: dict) -> pd.DataFrame:
        rows = []
        for key, value in (obj or {}).items():
            if isinstance(value, (dict, list)):
                try:
                    text = json.dumps(value, ensure_ascii=False)
                except TypeError:
                    text = str(value)
                rows.append({"항목": key, "값": text})
            else:
                rows.append({"항목": key, "값": value})
        return pd.DataFrame(rows)

    def _numeric_values(data):
        if isinstance(data, dict):
            for val in data.values():
                yield from _numeric_values(val)
        elif isinstance(data, (list, tuple)):
            for item in data:
                yield from _numeric_values(item)
        elif isinstance(data, (int, float)):
            yield data

    errors = debug.get("errors", [])
    resolve_info = debug.get("resolve", {}) or {}
    panel_info = debug.get("panel", {}) or {}
    snapshot_info = (debug.get("snapshot", {}) or {})
    sanitized_snapshot = snapshot_info.get("sanitized") or {}
    agent1_llm = debug.get("agent1_llm", {}) or {}

    warnings = []
    if resolve_info.get("resolved_merchant_id") is None:
        warnings.append("가맹점 미확정: 전표본 요약으로 떨어질 위험")
    rows_after = panel_info.get("rows_after")
    if rows_after is not None and rows_after != 1:
        warnings.append("단일 상점 패널 아님")
    for num in _numeric_values(sanitized_snapshot):
        try:
            val = float(num)
        except (TypeError, ValueError):
            continue
        if val < 0 or val > 100:
            warnings.append("정규화 실패 의심")
            break
    if agent1_llm.get("safety_blocked"):
        warnings.append("LLM 안전성 차단")

    for err in errors:
        stage = err.get('stage', 'unknown')
        msg = err.get('msg', '')
        st.error(f"[{stage}] {msg}")
    for warn in warnings:
        st.error(warn)

    input_info = debug.get("input", {}) or {}
    st.markdown("#### 입력/플래그")
    st.write("원문:", input_info.get("original") or "—")
    flags = input_info.get("flags") or {}
    if flags:
        st.write({k: flags.get(k) for k in sorted(flags)})

    parse_info = debug.get("parse", {}) or {}
    st.markdown("#### 파싱 결과")
    st.write({
        "merchant_mask": parse_info.get("merchant_mask"),
        "mask_prefix": parse_info.get("mask_prefix"),
        "sigungu": parse_info.get("sigungu"),
        "pattern_used": parse_info.get("pattern_used"),
        "elapsed_ms": parse_info.get("elapsed_ms"),
    })

    st.markdown("#### 가맹점 매칭")
    st.write({
        "path": resolve_info.get("path"),
        "resolved_merchant_id": resolve_info.get("resolved_merchant_id"),
        "elapsed_ms": resolve_info.get("elapsed_ms"),
    })
    candidates = resolve_info.get("candidates_top3") or []
    if candidates:
        st.table(pd.DataFrame(candidates))
    else:
        st.write("후보 없음")

    st.markdown("#### 패널 필터")
    st.write({
        "rows_before": panel_info.get("rows_before"),
        "rows_after": panel_info.get("rows_after"),
        "latest_ta_ym": panel_info.get("latest_ta_ym"),
        "elapsed_ms": panel_info.get("elapsed_ms"),
    })

    st.markdown("#### 스냅샷")
    if show_raw:
        raw_df = _flatten_rows(snapshot_info.get("raw") or {})
        if not raw_df.empty:
            st.caption("원본(raw)")
            st.table(raw_df)
    sanitized_df = _flatten_rows(sanitized_snapshot)
    if not sanitized_df.empty:
        st.caption("정규화(sanitized)")
        st.table(sanitized_df)
    age_details = get_age_bucket_details(agent1_json or {})
    if age_details:
        st.caption("연령 분포 결정")
        st.table(pd.DataFrame(age_details))

    render_info = debug.get("render", {}) or {}
    table_dict = render_info.get("table_dict")
    if isinstance(table_dict, dict) and table_dict:
        st.markdown("#### 렌더 테이블")
        st.table(pd.DataFrame([table_dict]))

    rag_info_state = st.session_state.get("_latest_rag_info")
    rag_prompt_state = st.session_state.get("_latest_rag_prompt_context") or {}
    st.markdown("#### RAG 상태")
    if isinstance(rag_info_state, dict):
        summary = {
            "requested": rag_info_state.get("requested"),
            "enabled": rag_info_state.get("enabled"),
            "selected_doc_ids": rag_info_state.get("selected_doc_ids"),
            "threshold": rag_info_state.get("threshold"),
            "max_score": rag_info_state.get("max_score"),
            "mode": rag_info_state.get("mode"),
            "error": rag_info_state.get("error"),
        }
        st.write(summary)
        payload = rag_info_state.get("payload") or {}
        chunk_rows = []
        for chunk in (payload.get("chunks") or [])[:5]:
            chunk_rows.append(
                {
                    "doc_id": chunk.get("doc_id"),
                    "chunk_id": chunk.get("chunk_id"),
                    "score": chunk.get("score"),
                }
            )
        if chunk_rows:
            st.table(pd.DataFrame(chunk_rows))
        else:
            st.write("근거 없음 또는 임계값 미달")
        prompt_note = rag_prompt_state.get("prompt_note")
        if prompt_note:
            st.caption(_shorten_snippet(prompt_note, limit=200))
    else:
        st.write("RAG 정보가 없습니다.")

    st.markdown("#### Agent-1 LLM")
    st.write({
        "used": agent1_llm.get("used"),
        "model": agent1_llm.get("model"),
        "resp_bytes": agent1_llm.get("resp_bytes"),
        "safety_blocked": agent1_llm.get("safety_blocked"),
        "elapsed_ms": agent1_llm.get("elapsed_ms"),
    })
    preview = agent1_llm.get("prompt_preview")
    if preview:
        st.caption("프롬프트 프리뷰")
        st.code(preview)


def _render_sources_footer(used_data: Dict[str, Any]) -> None:
    if not used_data:
        return

    st.caption("Sources Used")
    cols = st.columns(4)
    structured_text = "✅ Structured" if used_data.get("structured") else "⚪️ Structured"
    weather_text = "✅ Weather" if used_data.get("weather") else "⚪️ Weather"
    external_text = "✅ External" if used_data.get("external") else "⚪️ External"
    rag_info = used_data.get("rag") or {}
    rag_enabled = bool(rag_info.get("enabled"))
    rag_hits = rag_info.get("hits") or 0
    rag_label = "✅ RAG" if rag_enabled and rag_hits else ("⚪️ RAG" if rag_enabled else "🚫 RAG")
    rag_details = []
    if rag_hits:
        rag_details.append(f"hits={rag_hits}")
    max_score = rag_info.get("max_score")
    if isinstance(max_score, (int, float)):
        rag_details.append(f"max={max_score:.2f}")
    threshold = rag_info.get("threshold")
    if isinstance(threshold, (int, float)):
        rag_details.append(f"θ={threshold:.2f}")
    mode = rag_info.get("mode")
    if mode:
        rag_details.append(str(mode))
    selected_docs = rag_info.get("selected_docs") or []
    if selected_docs:
        rag_details.append(f"docs={len(selected_docs)}")
    elif rag_info.get("requested") and not rag_enabled:
        rag_details.append("docs=0")
    rag_text = rag_label + (" (" + ", ".join(rag_details) + ")" if rag_details else "")

    cols[0].markdown(structured_text)
    cols[1].markdown(weather_text)
    cols[2].markdown(external_text)
    cols[3].markdown(rag_text)


def render_fail_soft_answer(
    payload: Optional[Dict[str, Any]],
    *,
    rag_info: Optional[Dict[str, Any]] = None,
) -> None:
    st.subheader("Fail-soft 응답")
    if not payload:
        st.info("응답이 생성되지 않았습니다.")
        return

    segments = payload.get("segments") or []
    if not segments:
        st.info("응답이 생성되지 않았습니다.")
    rag_error = (rag_info or {}).get("error") if rag_info else None

    for segment in segments:
        cols = st.columns([12, 1])
        with cols[0]:
            st.markdown(f"- {segment.get('text')}")
        with cols[1]:
            evidence_chunk = segment.get("evidence")
            evidence_meta = segment.get("evidence_meta")
            source = segment.get("source")
            if evidence_chunk:
                _render_evidence_badge(evidence_chunk, evidence_meta)
            elif source == "rag":
                rag_enabled = bool((rag_info or {}).get("enabled"))
                if rag_enabled:
                    _render_evidence_badge(None, None, tooltip="관련 근거 없음")
                elif rag_error:
                    _render_evidence_badge(None, None, tooltip=f"RAG 오류: {rag_error}")
                else:
                    _render_evidence_badge(None, None, disabled=True, tooltip="RAG 비활성화")

    caveats = payload.get("caveats") or []
    if caveats:
        unique_caveats = []
        for item in caveats:
            if item and item not in unique_caveats:
                unique_caveats.append(item)
        if unique_caveats:
            st.caption("주의 사항")
            for item in unique_caveats:
                st.markdown(f"- {item}")

    if rag_error and all("RAG 오류" not in item for item in caveats):
        st.error(f"RAG 오류: {rag_error}")

    _render_sources_footer(payload.get("used_data") or {})

def _render_evidence_badge(
    chunk: dict | None,
    evidence_meta: dict | None,
    *,
    disabled: bool = False,
    tooltip: str | None = None,
) -> None:
    if disabled:
        label = "📎 (OFF)"
        if tooltip:
            label += f" — {tooltip}"
        st.caption(label)
        return

    if not chunk:
        if tooltip:
            st.caption(f"📎 {tooltip}")
        else:
            st.write("")
        return

    popover_fn = getattr(st, "popover", None)
    score = chunk.get("score")
    score_text = f"{float(score):.3f}" if score is not None else "—"
    doc_id = chunk.get("doc_id") or "—"
    chunk_id = chunk.get("chunk_id") or "—"
    title = evidence_meta.get("title") if isinstance(evidence_meta, dict) else None
    uri = evidence_meta.get("uri") if isinstance(evidence_meta, dict) else None

    def _short_label(value: str) -> str:
        text = str(value or "")
        if len(text) <= 8:
            return text
        return text[:5] + "…"

    display_token = chunk.get("chunk_id") or chunk.get("doc_id") or "근거"
    badge_label = f"📎 {_short_label(display_token)}·{score_text}"

    body_lines = [f"**문서 제목:** {title or doc_id}"]
    body_lines.append(f"**문서 ID:** {doc_id}")
    body_lines.append(f"**Chunk ID:** {chunk_id}")
    body_lines.append(f"**유사도:** {score_text}")
    text = chunk.get("text") or "—"
    body_lines.append("\n**내용 발췌**\n")
    body_lines.append(text)
    if uri:
        body_lines.append(f"\n[원본 열기]({uri})")

    if callable(popover_fn):
        with popover_fn(badge_label):
            for line in body_lines:
                st.markdown(line)
    else:  # pragma: no cover - fallback for older Streamlit
        with st.expander(badge_label, expanded=False):
            for line in body_lines:
                st.markdown(line)


def _mask_name(raw: str) -> str:
    if not raw:
        return "—"
    name = str(raw)
    if "*" in name:
        return name
    trimmed = name.strip()
    if len(trimmed) <= 1:
        return trimmed or "—"
    if len(trimmed) == 2:
        return trimmed[0] + "*"
    return trimmed[:2] + ("*" * max(4, len(trimmed) - 2))


def _extract_merchant_name(agent1_json: dict) -> str:
    context = (agent1_json or {}).get("context", {})
    keys = [
        "merchant_masked_name",
        "masked_name",
        "merchant_name_masked",
        "merchant_name",
        "store_name"
    ]
    for key in keys:
        val = context.get(key)
        if val:
            return _mask_name(val)
    return "—"


def _format_percent(value) -> str:
    if value is None:
        return "—"
    try:
        num = float(value)
    except (TypeError, ValueError):
        return "—"
    if num < 0 or num > 100:
        return "—"
    return f"{num:.1f}%"


def _collect_major_customers(agent1_json: dict) -> str:
<<<<<<< HEAD
    buckets = merge_age_buckets(agent1_json or {})
    if not buckets:
        return "—"
    segments: list[str] = []
    for bucket in buckets[:3]:
        label = bucket.get("label") or bucket.get("key") or "—"
        value = bucket.get("value")
        if isinstance(value, (int, float)):
            segments.append(f"{label} {value:.1f}%")
=======
    buckets = get_age_buckets(agent1_json or {})
    if not buckets:
        return "—"
    segments: list[str] = []
    for label, pct in buckets[:3]:
        if isinstance(pct, (int, float)):
            segments.append(f"{label} {pct:.1f}%")
>>>>>>> 01ad17a4
        else:
            segments.append(f"{label} —")
    return ", ".join(segments) if segments else "—"


def _format_customer_mix(detail: dict | None) -> str:
    if not detail or not isinstance(detail, dict):
        return "—"
    ordered_labels = ["유동", "거주", "직장"]
    parts = []
    for label in ordered_labels:
        value = detail.get(label)
        if value is not None:
            percent = _format_percent(value)
            if percent != "—":
                parts.append(f"{label} {percent}")
    for label, value in detail.items():
        if label in ordered_labels:
            continue
        if value is None:
            continue
        percent = _format_percent(value)
        if percent != "—":
            parts.append(f"{label} {percent}")
    return ", ".join(parts[:3]) if parts else "—"


def _collect_overview_row(agent1_json: dict) -> tuple[pd.DataFrame, dict]:
    context = (agent1_json or {}).get("context", {})
    parsed = context.get("parsed", {})
    merchant = context.get("merchant", {})
    industry_candidate = merchant.get("category") or parsed.get("merchant_industry_label") or parsed.get("industry")
    industry_labels = {
        "cafe": "카페",
        "restaurant": "음식점",
        "retail": "소매"
    }
    industry = industry_labels.get(industry_candidate, industry_candidate or "—")
    addr = merchant.get("address") or context.get("address_masked") or context.get("address") or context.get("addr_base")
    if isinstance(addr, (list, tuple)):
        addr = " / ".join([str(v) for v in addr if v])
    address = addr if addr else "—"

    debug_snapshot = _get_debug_snapshot(agent1_json)
    kpis = (agent1_json or {}).get("kpis", {})
    new_rate = debug_snapshot.get("new_pct", kpis.get("new_rate_avg"))
    revisit_rate = debug_snapshot.get("revisit_pct", kpis.get("revisit_rate_avg"))
    new_text = _format_percent(new_rate)
    revisit_text = _format_percent(revisit_rate)
    if new_text == "—" and revisit_text == "—":
        new_revisit = "—"
    else:
        new_revisit = f"신규 {new_text} / 재방문 {revisit_text}"

    customer_mix_detail = debug_snapshot.get("customer_mix_detail") or kpis.get("customer_mix_detail")
    customer_type = _format_customer_mix(customer_mix_detail)
    spend_band = (
        debug_snapshot.get("avg_ticket_band_label")
        or kpis.get("avg_ticket_band_label")
        or context.get("avg_ticket_band")
        or "—"
    )
    if isinstance(spend_band, str):
        spend_band = spend_band.strip()
        spend_band = re.sub(r"(상위)(\d)", r"\1 \2", spend_band)
    elif spend_band is None:
        spend_band = "—"

    data = {
        "업종": industry,
        "주소": address,
        "주요 고객층": _collect_major_customers(agent1_json),
        "고객 유형": customer_type if customer_type else "—",
        "신규/재방문": new_revisit,
        "객단가 구간": spend_band if spend_band else "—"
    }
    return pd.DataFrame([data]), data


<<<<<<< HEAD
def _build_diagnosis(agent1_json: dict) -> List[str]:
    try:
        return three_line_diagnosis(agent1_json or {})
    except Exception:
        return ["요약 생성 오류", "데이터 확인 필요", "—"]
=======
def _build_diagnosis(agent1_json: dict) -> str:
    debug_snapshot = _get_debug_snapshot(agent1_json)
    kpis = (agent1_json or {}).get("kpis", {})
    sentences = []

    age_rows = get_age_buckets(agent1_json or {})
    if age_rows:
        age_parts = []
        for label, pct in age_rows[:2]:
            if isinstance(pct, (int, float)):
                age_parts.append(f"{label} {pct:.1f}%")
        if age_parts:
            sentences.append(" · ".join(age_parts) + " 고객 비중입니다.")

    mix_detail = debug_snapshot.get("customer_mix_detail") or kpis.get("customer_mix_detail")
    mix_items = []
    if isinstance(mix_detail, dict):
        sorted_mix = sorted(
            [(label, val) for label, val in mix_detail.items() if val is not None],
            key=lambda x: x[1],
            reverse=True,
        )
        for label, value in sorted_mix[:2]:
            percent = _format_percent(value)
            if percent != "—":
                mix_items.append(f"{label} {percent}")
    if mix_items:
        sentences.append(" · ".join(mix_items) + " 고객 구성입니다.")

    rate_parts = []
    new_text = _format_percent(debug_snapshot.get("new_pct", kpis.get("new_rate_avg")))
    revisit_text = _format_percent(debug_snapshot.get("revisit_pct", kpis.get("revisit_rate_avg")))
    youth_text = _format_percent(debug_snapshot.get("youth_pct", kpis.get("youth_share_avg")))
    if new_text != "—":
        rate_parts.append(f"신규 {new_text}")
    if revisit_text != "—":
        rate_parts.append(f"재방문 {revisit_text}")
    if youth_text != "—":
        rate_parts.append(f"청년 고객 {youth_text}")
    if rate_parts:
        sentences.append(" · ".join(rate_parts) + "입니다.")

    if not sentences:
        return "—"
    return " ".join(sentences[:2])
>>>>>>> 01ad17a4


def _build_goal_lines(agent1_json: dict) -> tuple[str, list[str]]:
    period = (agent1_json or {}).get("period", {})
    months = period.get("months")
    weeks_requested = period.get("weeks_requested")
    if weeks_requested:
        try:
            weeks_val = int(weeks_requested)
        except (TypeError, ValueError):
            weeks_val = None
        if weeks_val and months:
            period_text = f"향후 {weeks_val}주 (약 {months}개월)"
        elif weeks_val:
            period_text = f"향후 {weeks_val}주"
        else:
            period_text = "기간 정보 —"
    elif months:
        period_text = f"최근 {months}개월"
    else:
        period_text = "기간 정보 —"

    debug_snapshot = _get_debug_snapshot(agent1_json)
    kpis = (agent1_json or {}).get("kpis", {})
    mapping = [
        ("revisit_rate_avg", "재방문율"),
        ("new_rate_avg", "신규 고객 비중"),
        ("youth_share_avg", "청년 고객 비중")
    ]
    lines = []
    for key, label in mapping:
        sanitized_key = {
            "revisit_rate_avg": "revisit_pct",
            "new_rate_avg": "new_pct",
            "youth_share_avg": "youth_pct",
        }.get(key)
        value = debug_snapshot.get(sanitized_key, kpis.get(key))
        if value is not None:
            lines.append(f"{label}: 현황 {_format_percent(value)} → 목표 구간 —")
    if not lines:
        lines.append("KPI 목표 구간 —")
    return period_text, lines[:3]


def _format_list(values) -> str:
    if not values:
        return "—"
    if isinstance(values, (list, tuple)):
        items = [str(v) for v in values if v]
        return " · ".join(items) if items else "—"
    return str(values)


def render_summary_view(
    agent1_json: dict,
    agent2_json: dict,
    overview_df: pd.DataFrame | None = None,
    table_dict: dict | None = None,
    retrieval_payload: dict | None = None,
) -> None:
    merchant_title = _extract_merchant_name(agent1_json)
    st.header(f"📊 {merchant_title} 가맹점 방문 고객 현황 분석")

    context = (agent1_json or {}).get("context", {})
    if context and not context.get("merchant"):
        st.warning("질문과 정확히 일치하는 가맹점을 찾지 못해 표본 전체 요약을 보여드립니다.")

    debug_info = _get_debug_section(agent1_json)
    if overview_df is None or table_dict is None:
        render_info = debug_info.get("render") if isinstance(debug_info, dict) else None
        if isinstance(render_info, dict) and isinstance(render_info.get("table_dict"), dict):
            table_dict = render_info.get("table_dict")
            overview_df = pd.DataFrame([table_dict])
        else:
            overview_df, table_dict = _collect_overview_row(agent1_json)
            if isinstance(debug_info, dict):
                debug_info.setdefault("render", {})["table_dict"] = table_dict
    if overview_df is None:
        if table_dict:
            overview_df = pd.DataFrame([table_dict])
        else:
            overview_df = pd.DataFrame()
    is_public_mode = APP_MODE == "public"
    try:
        print("📊 overview_table:", json.dumps(overview_df.to_dict(orient="records"), ensure_ascii=False))
    except Exception:
        pass

    if is_public_mode:
        st.subheader("현황 요약")
        if table_dict:
            summary_df = pd.DataFrame(list(table_dict.items()), columns=["항목", "값"]).head(3)
            st.table(summary_df)
        else:
            st.info("요약 정보가 없습니다.")
    else:
        st.subheader("현황 표")
        st.table(overview_df)

    st.subheader("한 줄 진단")
<<<<<<< HEAD
    diagnosis_lines = _build_diagnosis(agent1_json)
    if not diagnosis_lines:
        diagnosis_lines = ["요약 정보 없음", "—", "—"]
=======
    diagnosis_text = _build_diagnosis(agent1_json)
>>>>>>> 01ad17a4
    if retrieval_payload and retrieval_payload.get("chunks"):
        best_chunk = retrieval_payload["chunks"][0]
        evidence_meta = None
        for item in retrieval_payload.get("evidence", []):
            if item.get("doc_id") == best_chunk.get("doc_id") and item.get("chunk_id") == best_chunk.get("chunk_id"):
                evidence_meta = item
                break
        cols = st.columns([12, 1])
        with cols[0]:
<<<<<<< HEAD
            for line in diagnosis_lines:
                st.markdown(f"- {line}")
        with cols[1]:
            _render_evidence_badge(best_chunk, evidence_meta)
    else:
        for line in diagnosis_lines:
            st.markdown(f"- {line}")
=======
            st.markdown(f"- {diagnosis_text}")
        with cols[1]:
            _render_evidence_badge(best_chunk, evidence_meta)
    else:
        st.markdown(f"- {diagnosis_text}")
>>>>>>> 01ad17a4

    if not is_public_mode:
        period_text, goal_lines = _build_goal_lines(agent1_json)
        st.subheader("목표")
        st.markdown(f"- 기간 가정: {period_text}")
        for line in goal_lines:
            st.markdown(f"- {line}")

    answers = (agent2_json or {}).get("answers") or []

    st.subheader("아이디어 제안")
    if not answers:
        st.info("아이디어 제안이 제공되지 않았습니다.")
    for idx, answer in enumerate(answers[:4], start=1):
        with st.container():
            st.markdown(f"**{idx}. {answer.get('idea_title', '—')}**")
            st.markdown(f"- 대상: {answer.get('audience', '—')}")
            st.markdown(f"- 채널: {_format_list(answer.get('channels'))}")
            st.markdown(f"- 실행: {_format_list(answer.get('execution'))}")
            st.markdown(f"- 카피 샘플: {_format_list(answer.get('copy_samples'))}")
            st.markdown(f"- 측정: {_format_list(answer.get('measurement'))}")

            evidence_items = answer.get("evidence") or []
            if evidence_items:
                st.markdown("**근거**")
                for entry in evidence_items:
                    line = _format_evidence_line(entry)
                    cols = st.columns([12, 1])
                    with cols[0]:
                        st.markdown(line)
                    with cols[1]:
                        source = str(entry.get("source") or "").upper()
                        if source == "RAG":
                            chunk, meta = _match_evidence_chunk(entry, retrieval_payload)
                            if chunk:
                                _render_evidence_badge(chunk, meta)
                            else:
                                _render_evidence_badge(
                                    None,
                                    None,
                                    disabled=True,
                                    tooltip="RAG 근거 매칭 실패",
                                )
                        elif source in {"STRUCTURED", "WEATHER", "EXTERNAL"}:
                            _render_evidence_badge(
                                None,
                                None,
                                disabled=True,
                                tooltip=f"{source} 근거",
                            )
                        else:
                            tooltip = "근거 없음" if source in {"NONE", ""} else source
                            _render_evidence_badge(None, None, disabled=True, tooltip=tooltip)
            else:
                st.markdown("**근거**")
                cols = st.columns([12, 1])
                with cols[0]:
                    st.markdown("- 근거 없음")
                with cols[1]:
                    _render_evidence_badge(None, None, disabled=True, tooltip="근거 없음")

    if not is_public_mode:
        limits = (agent1_json or {}).get("limits", [])
        st.subheader("한계/데이터 보강")
        st.markdown("**현재 한계**")
        if limits:
            for item in limits[:5]:
                st.markdown(f"- {item}")
        else:
            st.markdown("- 한계 정보가 제공되지 않았습니다.")

        improvement_suggestions = []
        for item in limits:
            text = str(item)
            if "날씨" in text:
                improvement_suggestions.append("날씨 데이터 연계를 통해 우천 가설을 검증합니다.")
            elif "표본" in text or "데이터" in text:
                improvement_suggestions.append("누락 구간을 점검해 표본을 보강합니다.")
        if not improvement_suggestions:
            improvement_suggestions.append("다음 스프린트에서 결합 데이터 소스를 재점검합니다.")

        st.markdown("**다음 스프린트 보강 계획**")
        for suggestion in improvement_suggestions[:3]:
            st.markdown(f"- {suggestion}")

        if retrieval_payload and retrieval_payload.get("chunks"):
            st.subheader("임베디드 근거")
            for idx, chunk in enumerate(retrieval_payload.get("chunks", [])[:5], start=1):
                meta = None
                for item in retrieval_payload.get("evidence", []):
                    if item.get("doc_id") == chunk.get("doc_id") and item.get("chunk_id") == chunk.get("chunk_id"):
                        meta = item
                        break
                cols = st.columns([12, 1])
                with cols[0]:
                    preview = str(chunk.get("text") or "—")
                    preview = preview.strip()
                    if len(preview) > 160:
                        preview = preview[:160].rstrip() + "…"
                    st.markdown(f"{idx}. {preview}")
                with cols[1]:
                    _render_evidence_badge(chunk, meta)

# ===== 경로 & 키 =====
DATA_DIR = Path("data")
SHINHAN_DIR = DATA_DIR / "shinhan"
EXTERNAL_DIR = DATA_DIR / "external"

API_KEY = st.secrets.get("GEMINI_API_KEY") or os.getenv("GEMINI_API_KEY", "")
if not API_KEY:
    st.warning("GEMINI_API_KEY가 설정되지 않았습니다. (앱 설정의 App secrets에 등록하세요)")

# ===== 사이드바: 데이터 상태 =====
st.sidebar.header("데이터 상태")
st.sidebar.write(f"📁 SHINHAN_DIR 존재: {SHINHAN_DIR.exists()}")
st.sidebar.write(f"📁 EXTERNAL_DIR 존재: {EXTERNAL_DIR.exists()}")

data_flags = st.session_state.get("_data_flags", {})
st.sidebar.header("Data Sources")
mode_options = ["public", "debug"]
mode_labels = {"public": "Public", "debug": "Debug"}
mode_index = mode_options.index(APP_MODE) if APP_MODE in mode_options else 0
selected_mode = st.sidebar.selectbox(
    "App Mode",
    mode_options,
    index=mode_index,
    format_func=lambda val: mode_labels.get(val, val),
)
if selected_mode != APP_MODE:
    st.session_state["_app_mode"] = selected_mode
    if selected_mode != "debug":
        st.session_state["show_debug_checkbox"] = False
    st.experimental_rerun()

data_flags["use_weather"] = st.sidebar.toggle(
    "Use Weather Data",
    value=bool(data_flags.get("use_weather", False)),
)
data_flags["use_external"] = st.sidebar.toggle(
    "Use External APIs",
    value=bool(data_flags.get("use_external", False)),
)

rag_root_exists = RAG_ROOT_PATH.exists()
if rag_root_exists:
    st.sidebar.caption(f"RAG Root: {RAG_ROOT_PATH}")
else:
    st.sidebar.info(f"RAG_ROOT 경로({RAG_ROOT_PATH})가 없어 RAG를 사용할 수 없습니다.")

if RAG_CATALOG_ERROR:
    st.sidebar.warning(RAG_CATALOG_ERROR)

rag_toggle_disabled = (
    RETRIEVAL_TOOL is None
    or RETRIEVAL_INIT_ERROR is not None
    or not rag_root_exists
    or RAG_CATALOG_ERROR is not None
)
if rag_toggle_disabled:
    data_flags["use_rag"] = False
    st.sidebar.toggle(
        "Use RAG (Embedded Docs)",
        value=False,
        disabled=True,
        help="RetrievalTool이 준비되지 않아 비활성화되었습니다.",
    )
    data_flags["rag_selected_ids"] = []
else:
    data_flags["use_rag"] = st.sidebar.toggle(
        "Use RAG (Embedded Docs)",
        value=bool(data_flags.get("use_rag", True)),
    )

rag_threshold_default = float(data_flags.get("rag_threshold", 0.35))
data_flags["rag_threshold"] = float(
    st.sidebar.slider(
        "RAG Threshold",
        min_value=0.2,
        max_value=0.6,
        value=rag_threshold_default,
        step=0.05,
        disabled=rag_toggle_disabled,
    )
)
data_flags["rag_top_k"] = int(
    st.sidebar.slider(
        "RAG top_k",
        min_value=3,
        max_value=10,
        value=int(data_flags.get("rag_top_k", 5)),
        step=1,
        disabled=rag_toggle_disabled,
    )
)
rag_modes = ["auto", "always", "off"]
rag_mode_value = data_flags.get("rag_mode", "auto")
if rag_mode_value not in rag_modes:
    rag_mode_value = "auto"
data_flags["rag_mode"] = st.sidebar.selectbox(
    "RAG Mode",
    options=rag_modes,
    index=rag_modes.index(rag_mode_value),
    disabled=rag_toggle_disabled,
)

if not rag_toggle_disabled and data_flags.get("use_rag"):
    current_filter = data_flags.get("rag_filter", "")
    current_filter = st.sidebar.text_input(
        "RAG Search Filter (optional)",
        value=current_filter,
        placeholder="문서명, 태그, ID 검색",
    )
    data_flags["rag_filter"] = current_filter

    def _matches_filter(record: Dict[str, Any], query: str) -> bool:
        if not query:
            return True
        haystack_parts = [
            str(record.get("title") or ""),
            str(record.get("document_id") or ""),
        ]
        tags = record.get("tags") or []
        haystack_parts.extend(str(tag) for tag in tags)
        haystack = " ".join(haystack_parts).lower()
        return query.lower() in haystack

    filtered_catalog = [
        item for item in RAG_CATALOG if _matches_filter(item, current_filter.strip())
    ]

    if not filtered_catalog:
        st.sidebar.info("필터와 일치하는 문서가 없습니다. 필터를 비워주세요.")

    label_map = {
        f"{item['title']} ({item['document_id']})": item["document_id"]
        for item in filtered_catalog
    }
    options = list(label_map.keys())

    previous_selection = data_flags.get("rag_selected_ids") or []
    default_labels = [label for label, doc_id in label_map.items() if doc_id in previous_selection]
    if not default_labels and not previous_selection and len(options) <= 20:
        default_labels = options

    selected_labels = st.sidebar.multiselect(
        "Select RAG Documents",
        options,
        default=default_labels,
    )
    selected_ids = [label_map[label] for label in selected_labels]
    data_flags["rag_selected_ids"] = selected_ids

    if data_flags.get("use_rag") and not selected_ids:
        st.sidebar.info("선택된 RAG 문서가 없어 이번 실행에서는 RAG를 사용하지 않습니다.")
elif not rag_toggle_disabled:
    # Toggle가 꺼져 있으면 기존 선택을 유지하되 필터 입력만 초기화하지 않습니다.
    data_flags.setdefault("rag_selected_ids", data_flags.get("rag_selected_ids", []))

st.session_state["_data_flags"] = data_flags

# ===== 탭 구성 =====
analysis_tab, sources_tab = st.tabs(["📈 분석", "📚 Embedded Sources"])

with analysis_tab:
    default_q = "성동구 {고향***} 기준으로, 재방문율 4주 플랜 작성해줘."
    question = st.text_input("질문을 입력하세요", value=default_q)
    st.caption("상호는 반드시 {}로 감싸 주세요. 예) 성동구 {동대******}")

    run_analysis = st.button("분석 실행", type="primary")
    if run_analysis:
        from bigcon_2agent_mvp_v3 import (
            agent1_pipeline,
            build_agent2_prompt,
            call_gemini_agent2,
<<<<<<< HEAD
            AGENT2_PROMPT_TRACE,
=======
>>>>>>> 01ad17a4
            infer_question_type,
        )

        with st.spinner("Agent-1: 데이터 집계/요약 중..."):
            try:
                a1 = agent1_pipeline(question, SHINHAN_DIR, EXTERNAL_DIR)
                try:
                    overview_df, table_dict = _collect_overview_row(a1)
                except Exception:
                    overview_df, table_dict = pd.DataFrame(), {}
                if isinstance(a1, dict):
                    dbg = _get_debug_section(a1)
                    dbg.setdefault('render', {})['table_dict'] = table_dict
                    a1['debug'] = dbg
                st.session_state['_latest_overview'] = (overview_df, table_dict)
                st.session_state['_latest_agent1'] = a1
                st.session_state['_latest_question'] = question
                st.success("Agent-1 JSON 생성 완료")
            except Exception:
                st.error("Agent-1 실행 오류")
                st.code(traceback.format_exc())
                st.stop()

        flags_snapshot = st.session_state.get("_data_flags", {}).copy()
        rag_info_for_prompt = _compute_rag_info(question, flags_snapshot)
        rag_prompt_context = _prepare_rag_prompt_context(rag_info_for_prompt)
        st.session_state['_latest_rag_info'] = rag_info_for_prompt
        question_type = infer_question_type(question)
        st.session_state['_latest_question_type'] = question_type
        st.session_state['_latest_rag_prompt_context'] = rag_prompt_context

        with st.spinner("Agent-2: 카드 생성 중..."):
            try:
                os.environ["GEMINI_API_KEY"] = API_KEY
                prompt_text = build_agent2_prompt(
                    a1,
                    question_text=question,
                    question_type=question_type,
                    rag_context=rag_prompt_context,
                )
<<<<<<< HEAD
                if isinstance(AGENT2_PROMPT_TRACE, dict):
                    st.session_state["_latest_prompt_trace"] = dict(AGENT2_PROMPT_TRACE)
                else:
                    st.session_state["_latest_prompt_trace"] = {}
=======
>>>>>>> 01ad17a4
                result = call_gemini_agent2(prompt_text, question_type=question_type)
                st.success("Agent-2 카드 생성 완료")
                st.session_state['_latest_agent2'] = result
            except Exception:
                st.error("Agent-2 실행 오류")
                st.code(traceback.format_exc())
                st.stop()

        _render_main_views(question, a1, result, rag_info_override=rag_info_for_prompt)

    elif st.session_state.get('_latest_agent1') and st.session_state.get('_latest_agent2'):
        latest_agent1 = st.session_state.get('_latest_agent1')
        latest_agent2 = st.session_state.get('_latest_agent2')
        question_snapshot = st.session_state.get('_latest_question', question)
        _render_main_views(question_snapshot, latest_agent1, latest_agent2)

    latest_agent2 = st.session_state.get('_latest_agent2')
    if isinstance(latest_agent2, dict):
        with st.expander("🧾 Agent-2 출력(JSON) 보기", expanded=False):
            st.json(latest_agent2)
    latest_retrieval = st.session_state.get('_latest_retrieval')
    if latest_retrieval:
        with st.expander("📎 Retrieval Evidence (JSON)", expanded=False):
            st.json(latest_retrieval)
    latest_agent1 = st.session_state.get('_latest_agent1')
    if isinstance(latest_agent1, dict):
        with st.expander("🔎 Agent-1 출력(JSON) 보기", expanded=False):
            st.json(latest_agent1)

    rag_flags = st.session_state.get("_data_flags", {})
    if RETRIEVAL_TOOL is not None and RETRIEVAL_INIT_ERROR is None:
        col_lo, col_hi = st.columns(2)
        if col_lo.button("임계값 낮추기 (-0.05)"):
            new_threshold = max(0.2, float(rag_flags.get("rag_threshold", 0.35)) - 0.05)
            st.session_state["_data_flags"]["rag_threshold"] = round(new_threshold, 2)
            st.experimental_rerun()
        if col_hi.button("임계값 높이기 (+0.05)"):
            new_threshold = min(0.6, float(rag_flags.get("rag_threshold", 0.35)) + 0.05)
            st.session_state["_data_flags"]["rag_threshold"] = round(new_threshold, 2)
            st.experimental_rerun()

    if show_debug:
        latest_agent1 = st.session_state.get('_latest_agent1')
        with st.expander("🔍 디버그 상세", expanded=True):
            render_debug_view(latest_agent1, show_raw=DEBUG_SHOW_RAW)

    if not st.session_state.get("_intro_shown"):
        st.info("✅ 업로드 성공! 이제 질문 입력 후 [분석 실행]을 눌러 카드 결과를 확인해보세요.")
        st.session_state["_intro_shown"] = True

with sources_tab:
    st.subheader("임베디드 소스 카탈로그")
    st.caption(f"RAG Root: {RAG_ROOT_PATH}")
    if RETRIEVAL_INIT_ERROR:
        st.error(f"RetrievalTool 초기화 실패: {RETRIEVAL_INIT_ERROR}")
    elif RETRIEVAL_TOOL is None:
        st.info("RetrievalTool이 비활성화되어 있습니다.")
    elif not RAG_ROOT_PATH.exists():
        st.info("data/rag 경로가 존재하지 않습니다. corpus/와 indices/를 구성한 뒤 다시 시도하세요.")
    elif RAG_CATALOG_ERROR:
        st.warning(RAG_CATALOG_ERROR)
    else:
        catalog_df = pd.DataFrame(RAG_CATALOG)
        if catalog_df.empty:
            st.info("등록된 임베디드 문서가 없습니다. data/rag/indices 폴더를 확인하세요.")
        else:
            display_columns = [
                "title",
                "document_id",
                "num_chunks",
                "embedding_model",
                "created_at",
                "origin_path",
            ]
            optional_cols = [col for col in ["tags", "year"] if col in catalog_df.columns]
            st.dataframe(
                catalog_df[display_columns + optional_cols],
                use_container_width=True,
            )
            doc_ids = catalog_df["document_id"].tolist()
            selected_doc = st.selectbox("미리보기 문서", doc_ids, index=0 if doc_ids else None)
            if selected_doc:
                preview_chunks = RETRIEVAL_TOOL.preview_chunks(selected_doc)
                manifest_row = catalog_df[catalog_df["document_id"] == selected_doc].iloc[0]
                st.markdown(f"**문서 제목:** {manifest_row['title']}")
                origin_path = manifest_row.get("origin_path")
                if origin_path:
                    st.markdown(f"[원본 열기]({origin_path})")
                tags = manifest_row.get("tags") or []
                if tags:
                    st.caption("태그: " + ", ".join(str(tag) for tag in tags))
                if not preview_chunks:
                    st.info("프리뷰 가능한 청크가 없습니다.")
                else:
                    for chunk in preview_chunks:
                        with st.expander(f"Chunk {chunk.get('chunk_id')}"):
                            st.write(chunk.get("text") or "—")<|MERGE_RESOLUTION|>--- conflicted
+++ resolved
@@ -3,11 +3,7 @@
 import re
 import traceback
 from pathlib import Path
-<<<<<<< HEAD
 from typing import Any, Dict, List, Optional, Sequence, Tuple
-=======
-from typing import Any, Dict, Optional
->>>>>>> 01ad17a4
 
 from app_core.failsoft import (
     compose_fail_soft_answer,
@@ -16,16 +12,12 @@
     structured_adapter,
     weather_adapter,
 )
-<<<<<<< HEAD
 from app_core.formatters import (
     get_age_bucket_details,
     merge_age_buckets,
     three_line_diagnosis,
     to_float_pct,
 )
-=======
-from app_core.formatters import get_age_bucket_details, get_age_buckets
->>>>>>> 01ad17a4
 
 import pandas as pd
 import streamlit as st
@@ -3267,7 +3259,6 @@
 
 
 def _collect_major_customers(agent1_json: dict) -> str:
-<<<<<<< HEAD
     buckets = merge_age_buckets(agent1_json or {})
     if not buckets:
         return "—"
@@ -3277,15 +3268,6 @@
         value = bucket.get("value")
         if isinstance(value, (int, float)):
             segments.append(f"{label} {value:.1f}%")
-=======
-    buckets = get_age_buckets(agent1_json or {})
-    if not buckets:
-        return "—"
-    segments: list[str] = []
-    for label, pct in buckets[:3]:
-        if isinstance(pct, (int, float)):
-            segments.append(f"{label} {pct:.1f}%")
->>>>>>> 01ad17a4
         else:
             segments.append(f"{label} —")
     return ", ".join(segments) if segments else "—"
@@ -3365,59 +3347,11 @@
     return pd.DataFrame([data]), data
 
 
-<<<<<<< HEAD
 def _build_diagnosis(agent1_json: dict) -> List[str]:
     try:
         return three_line_diagnosis(agent1_json or {})
     except Exception:
         return ["요약 생성 오류", "데이터 확인 필요", "—"]
-=======
-def _build_diagnosis(agent1_json: dict) -> str:
-    debug_snapshot = _get_debug_snapshot(agent1_json)
-    kpis = (agent1_json or {}).get("kpis", {})
-    sentences = []
-
-    age_rows = get_age_buckets(agent1_json or {})
-    if age_rows:
-        age_parts = []
-        for label, pct in age_rows[:2]:
-            if isinstance(pct, (int, float)):
-                age_parts.append(f"{label} {pct:.1f}%")
-        if age_parts:
-            sentences.append(" · ".join(age_parts) + " 고객 비중입니다.")
-
-    mix_detail = debug_snapshot.get("customer_mix_detail") or kpis.get("customer_mix_detail")
-    mix_items = []
-    if isinstance(mix_detail, dict):
-        sorted_mix = sorted(
-            [(label, val) for label, val in mix_detail.items() if val is not None],
-            key=lambda x: x[1],
-            reverse=True,
-        )
-        for label, value in sorted_mix[:2]:
-            percent = _format_percent(value)
-            if percent != "—":
-                mix_items.append(f"{label} {percent}")
-    if mix_items:
-        sentences.append(" · ".join(mix_items) + " 고객 구성입니다.")
-
-    rate_parts = []
-    new_text = _format_percent(debug_snapshot.get("new_pct", kpis.get("new_rate_avg")))
-    revisit_text = _format_percent(debug_snapshot.get("revisit_pct", kpis.get("revisit_rate_avg")))
-    youth_text = _format_percent(debug_snapshot.get("youth_pct", kpis.get("youth_share_avg")))
-    if new_text != "—":
-        rate_parts.append(f"신규 {new_text}")
-    if revisit_text != "—":
-        rate_parts.append(f"재방문 {revisit_text}")
-    if youth_text != "—":
-        rate_parts.append(f"청년 고객 {youth_text}")
-    if rate_parts:
-        sentences.append(" · ".join(rate_parts) + "입니다.")
-
-    if not sentences:
-        return "—"
-    return " ".join(sentences[:2])
->>>>>>> 01ad17a4
 
 
 def _build_goal_lines(agent1_json: dict) -> tuple[str, list[str]]:
@@ -3518,13 +3452,9 @@
         st.table(overview_df)
 
     st.subheader("한 줄 진단")
-<<<<<<< HEAD
     diagnosis_lines = _build_diagnosis(agent1_json)
     if not diagnosis_lines:
         diagnosis_lines = ["요약 정보 없음", "—", "—"]
-=======
-    diagnosis_text = _build_diagnosis(agent1_json)
->>>>>>> 01ad17a4
     if retrieval_payload and retrieval_payload.get("chunks"):
         best_chunk = retrieval_payload["chunks"][0]
         evidence_meta = None
@@ -3534,7 +3464,6 @@
                 break
         cols = st.columns([12, 1])
         with cols[0]:
-<<<<<<< HEAD
             for line in diagnosis_lines:
                 st.markdown(f"- {line}")
         with cols[1]:
@@ -3542,13 +3471,6 @@
     else:
         for line in diagnosis_lines:
             st.markdown(f"- {line}")
-=======
-            st.markdown(f"- {diagnosis_text}")
-        with cols[1]:
-            _render_evidence_badge(best_chunk, evidence_meta)
-    else:
-        st.markdown(f"- {diagnosis_text}")
->>>>>>> 01ad17a4
 
     if not is_public_mode:
         period_text, goal_lines = _build_goal_lines(agent1_json)
@@ -3823,10 +3745,7 @@
             agent1_pipeline,
             build_agent2_prompt,
             call_gemini_agent2,
-<<<<<<< HEAD
             AGENT2_PROMPT_TRACE,
-=======
->>>>>>> 01ad17a4
             infer_question_type,
         )
 
@@ -3867,13 +3786,10 @@
                     question_type=question_type,
                     rag_context=rag_prompt_context,
                 )
-<<<<<<< HEAD
                 if isinstance(AGENT2_PROMPT_TRACE, dict):
                     st.session_state["_latest_prompt_trace"] = dict(AGENT2_PROMPT_TRACE)
                 else:
                     st.session_state["_latest_prompt_trace"] = {}
-=======
->>>>>>> 01ad17a4
                 result = call_gemini_agent2(prompt_text, question_type=question_type)
                 st.success("Agent-2 카드 생성 완료")
                 st.session_state['_latest_agent2'] = result
