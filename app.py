import json
import os
import re
import traceback
from pathlib import Path
from typing import Any, Dict, Optional

from app_core.failsoft import (
    compose_fail_soft_answer,
    external_adapter,
    rag_adapter,
    structured_adapter,
    weather_adapter,
)

import pandas as pd
import streamlit as st

try:
    from rag import RetrievalTool
except Exception:  # pragma: no cover - optional dependency path
    RetrievalTool = None

# ===== 페이지 기본 =====
st.set_page_config(page_title="성동구 소상공인 비밀상담사 (MVP)", page_icon="💬", layout="wide")
st.title("성동구 소상공인 비밀상담사 (MVP)")
st.caption("Agent-1: 데이터 집계/요약 → Agent-2: 실행카드(JSON) 생성")
show_debug = st.checkbox("🔍 디버그 보기", value=True)


def _env_flag(name: str, default: str) -> str:
    value = os.getenv(name)
    return value if value is not None else default


DEBUG_SHOW_RAW = _env_flag("DEBUG_SHOW_RAW", "true").lower() in {"1", "true", "yes"}


def _secret_value(name: str, default: str | None = None) -> str | None:
    try:
        return st.secrets.get(name, default)
    except Exception:  # pragma: no cover - Streamlit secrets unavailable
        return default


DEFAULT_RAG_ROOT = "data/rag"
RAG_ROOT = _secret_value("RAG_ROOT") or os.getenv("RAG_ROOT") or DEFAULT_RAG_ROOT
RAG_EMBED_VERSION = os.getenv("RAG_EMBED_VERSION", "embed_v1")
RAG_ROOT_PATH = Path(RAG_ROOT).expanduser()
RETRIEVAL_INIT_ERROR: str | None = None
RETRIEVAL_TOOL: object | None = None
RAG_CATALOG: list[Dict[str, Any]] = []
RAG_CATALOG_ERROR: str | None = None

if RetrievalTool is not None:
    try:
        RETRIEVAL_TOOL = RetrievalTool(root=RAG_ROOT, embed_version=RAG_EMBED_VERSION)
    except Exception as exc:  # pragma: no cover - defensive guard for UI
        RETRIEVAL_INIT_ERROR = str(exc)
else:  # pragma: no cover - module missing
    RETRIEVAL_INIT_ERROR = "rag.RetrievalTool 모듈을 불러오지 못했습니다."

if RETRIEVAL_TOOL is not None and RETRIEVAL_INIT_ERROR is None:
    if not RAG_ROOT_PATH.exists():
        RAG_CATALOG_ERROR = f"RAG_ROOT 경로({RAG_ROOT_PATH})가 존재하지 않습니다."
    else:
        try:
            catalog_entries = RETRIEVAL_TOOL.load_catalog()
            for entry in catalog_entries:
                origin_path = entry.origin_path
                origin_uri = origin_path
                if origin_path:
                    path_obj = Path(origin_path)
                    if not path_obj.is_absolute():
                        origin_uri = (RAG_ROOT_PATH / path_obj).as_posix()
                    else:
                        origin_uri = path_obj.as_posix()
                RAG_CATALOG.append(
                    {
                        "document_id": entry.doc_id,
                        "title": entry.title,
                        "num_chunks": entry.num_chunks,
                        "embedding_model": entry.embedding_model,
                        "created_at": entry.created_at,
                        "origin_path": origin_uri,
                        "tags": list(entry.tags or []),
                        "year": entry.year,
                    }
                )
        except Exception as exc:  # pragma: no cover - defensive guard
            RAG_CATALOG_ERROR = str(exc)


def _get_debug_section(agent1_json: dict | None) -> dict:
    debug = (agent1_json or {}).get("debug")
    return debug if isinstance(debug, dict) else {}


if "_data_flags" not in st.session_state:
    st.session_state["_data_flags"] = {
        "use_weather": False,
        "use_external": False,
        "use_rag": True,
        "rag_threshold": 0.4,
        "rag_top_k": 5,
        "rag_mode": "auto",
        "rag_filter": "",
        "rag_selected_ids": [],
    }


def _get_debug_snapshot(agent1_json: dict | None) -> dict:
    debug = _get_debug_section(agent1_json)
    snap = debug.get("snapshot")
    if isinstance(snap, dict):
        sanitized = snap.get("sanitized")
        if isinstance(sanitized, dict):
            return sanitized
    legacy = debug.get("sanitized_snapshot")
    return legacy if isinstance(legacy, dict) else {}


def _compute_rag_info(question_text: str, flags_snapshot: Dict[str, Any]) -> Dict[str, Any]:
    selected_docs = [
        str(doc_id)
        for doc_id in (flags_snapshot.get("rag_selected_ids") or [])
        if str(doc_id)
    ]
    rag_requested = bool(flags_snapshot.get("use_rag", False))
    rag_mode = str(flags_snapshot.get("rag_mode", "auto"))
    rag_threshold = float(flags_snapshot.get("rag_threshold", 0.4))
    rag_top_k = int(flags_snapshot.get("rag_top_k", 5))
    return rag_adapter(
        question_text,
        RETRIEVAL_TOOL,
        enabled=rag_requested and bool(selected_docs),
        top_k=rag_top_k,
        threshold=rag_threshold,
        mode=rag_mode,
        requested=rag_requested,
        doc_ids=selected_docs,
    )


def _prepare_rag_prompt_context(rag_info: Dict[str, Any] | None) -> Dict[str, Any] | None:
    if not isinstance(rag_info, dict):
        return None
    payload = rag_info.get("payload") or {}
    chunks = payload.get("chunks") or []
    evidence = payload.get("evidence") or []
    context = {
        "enabled": bool(rag_info.get("enabled")),
        "requested": bool(rag_info.get("requested")),
        "selection_missing": bool(rag_info.get("selection_missing")),
        "selected_doc_ids": list(rag_info.get("selected_doc_ids") or []),
        "threshold": rag_info.get("threshold"),
        "mode": rag_info.get("mode"),
        "max_score": rag_info.get("max_score"),
        "hits": len(chunks),
        "chunks": [dict(chunk) for chunk in chunks],
        "evidence": [dict(item) for item in evidence],
        "error": rag_info.get("error"),
        "catalog_size": rag_info.get("catalog_size"),
    }
    return context


def _shorten_snippet(text: Any, limit: int = 140) -> str:
    snippet = str(text or "").strip()
    if len(snippet) > limit:
        snippet = snippet[:limit].rstrip() + "…"
    return snippet


def _format_evidence_line(entry: Dict[str, Any]) -> str:
    source = str(entry.get("source") or "NONE").upper()
    key = entry.get("key") or "—"
    value = entry.get("value")
    if value is None:
        value_text = "—"
    else:
        value_text = str(value)
    period = entry.get("period")
    snippet = entry.get("snippet")
    parts = [f"[{source}] {key}: {value_text}"]
    if period:
        parts.append(f"({period})")
    line = " ".join(parts)
    if snippet:
        line += f" — {_shorten_snippet(snippet)}"
    return f"- {line}"


def _match_evidence_chunk(
    entry: Dict[str, Any],
    retrieval_payload: Dict[str, Any] | None,
) -> tuple[Dict[str, Any] | None, Dict[str, Any] | None]:
    if not isinstance(entry, dict) or not retrieval_payload:
        return None, None
    doc_id = entry.get("doc_id")
    if not doc_id:
        return None, None
    chunk_id = entry.get("chunk_id")
    chunks = retrieval_payload.get("chunks") or []
    evidence_list = retrieval_payload.get("evidence") or []
    target_chunk = None
    target_meta = None
    chunk_id_str = str(chunk_id) if chunk_id is not None else None

    for chunk in chunks:
        if str(chunk.get("doc_id")) != str(doc_id):
            continue
        current_chunk_id = chunk.get("chunk_id")
        if chunk_id_str is not None and str(current_chunk_id) != chunk_id_str:
            continue
        target_chunk = chunk
        break

    if target_chunk is None:
        for chunk in chunks:
            if str(chunk.get("doc_id")) == str(doc_id):
                target_chunk = chunk
                break

    if target_chunk is not None:
        for meta in evidence_list:
            if str(meta.get("doc_id")) != str(doc_id):
                continue
            if chunk_id_str is not None:
                if str(meta.get("chunk_id")) == chunk_id_str:
                    target_meta = meta
                    break
            else:
                target_meta = meta
                break

    return target_chunk, target_meta


def _get_debug_raw_snapshot(agent1_json: dict | None) -> dict:
    debug = _get_debug_section(agent1_json)
    snap = debug.get("snapshot")
    if isinstance(snap, dict):
        raw = snap.get("raw")
        if isinstance(raw, dict):
            return raw
    legacy = debug.get("latest_raw_snapshot")
    return legacy if isinstance(legacy, dict) else {}


def _render_main_views(
    question_text: str,
    agent1_payload: dict | None,
    agent2_payload: dict | None,
    *,
    rag_info_override: Dict[str, Any] | None = None,
) -> None:
    flags_snapshot = st.session_state.get("_data_flags", {}).copy()
    structured_payload = structured_adapter(agent1_payload)
    weather_payload = weather_adapter(question_text, enabled=flags_snapshot.get("use_weather", False))
    external_payload = external_adapter(question_text, enabled=flags_snapshot.get("use_external", False))
    if rag_info_override is not None:
        rag_info = rag_info_override
    else:
        rag_info = _compute_rag_info(question_text, flags_snapshot)

    retrieval_payload = rag_info.get("payload") if isinstance(rag_info, dict) else None
    if rag_info.get("error"):
        st.warning(f"RetrievalTool 오류: {rag_info['error']}")
    if retrieval_payload is not None:
        st.session_state['_latest_retrieval'] = retrieval_payload
    else:
        st.session_state['_latest_retrieval'] = None
    st.session_state['_latest_rag_info'] = rag_info
    st.session_state['_latest_rag_prompt_context'] = _prepare_rag_prompt_context(rag_info)

    fail_soft_payload = compose_fail_soft_answer(
        question_text,
        structured_payload,
        weather_payload,
        external_payload,
        rag_info,
        flags_snapshot,
    )
    st.session_state['_latest_failsoft'] = fail_soft_payload

    try:
        overview_cached = st.session_state.get('_latest_overview', (None, None))
        if isinstance(agent2_payload, dict):
            if retrieval_payload:
                agent2_payload.setdefault("evidence", retrieval_payload.get("evidence", []))
                agent2_payload.setdefault("retrieval_chunks", retrieval_payload.get("chunks", []))
            agent2_payload.setdefault("used_data", fail_soft_payload.get("used_data"))
            agent2_payload.setdefault("caveats", fail_soft_payload.get("caveats"))

        render_fail_soft_answer(fail_soft_payload, rag_info=rag_info)
        render_summary_view(
            agent1_payload,
            agent2_payload or {},
            overview_df=overview_cached[0],
            table_dict=overview_cached[1],
            retrieval_payload=retrieval_payload,
        )
    except Exception:
        st.error("요약 뷰를 렌더링하는 중 오류가 발생했습니다.")
        st.code(traceback.format_exc())

def render_debug_view(agent1_json: dict | None, show_raw: bool = DEBUG_SHOW_RAW) -> None:
    debug = _get_debug_section(agent1_json)
    if not debug:
        st.info("디버그 정보가 없습니다.")
        return

    def _flatten_rows(obj: dict) -> pd.DataFrame:
        rows = []
        for key, value in (obj or {}).items():
            if isinstance(value, (dict, list)):
                try:
                    text = json.dumps(value, ensure_ascii=False)
                except TypeError:
                    text = str(value)
                rows.append({"항목": key, "값": text})
            else:
                rows.append({"항목": key, "값": value})
        return pd.DataFrame(rows)

    def _numeric_values(data):
        if isinstance(data, dict):
            for val in data.values():
                yield from _numeric_values(val)
        elif isinstance(data, (list, tuple)):
            for item in data:
                yield from _numeric_values(item)
        elif isinstance(data, (int, float)):
            yield data

    errors = debug.get("errors", [])
    resolve_info = debug.get("resolve", {}) or {}
    panel_info = debug.get("panel", {}) or {}
    snapshot_info = (debug.get("snapshot", {}) or {})
    sanitized_snapshot = snapshot_info.get("sanitized") or {}
    agent1_llm = debug.get("agent1_llm", {}) or {}

    warnings = []
    if resolve_info.get("resolved_merchant_id") is None:
        warnings.append("가맹점 미확정: 전표본 요약으로 떨어질 위험")
    rows_after = panel_info.get("rows_after")
    if rows_after is not None and rows_after != 1:
        warnings.append("단일 상점 패널 아님")
    for num in _numeric_values(sanitized_snapshot):
        try:
            val = float(num)
        except (TypeError, ValueError):
            continue
        if val < 0 or val > 100:
            warnings.append("정규화 실패 의심")
            break
    if agent1_llm.get("safety_blocked"):
        warnings.append("LLM 안전성 차단")

    for err in errors:
        stage = err.get('stage', 'unknown')
        msg = err.get('msg', '')
        st.error(f"[{stage}] {msg}")
    for warn in warnings:
        st.error(warn)

    input_info = debug.get("input", {}) or {}
    st.markdown("#### 입력/플래그")
    st.write("원문:", input_info.get("original") or "—")
    flags = input_info.get("flags") or {}
    if flags:
        st.write({k: flags.get(k) for k in sorted(flags)})

    parse_info = debug.get("parse", {}) or {}
    st.markdown("#### 파싱 결과")
    st.write({
        "merchant_mask": parse_info.get("merchant_mask"),
        "mask_prefix": parse_info.get("mask_prefix"),
        "sigungu": parse_info.get("sigungu"),
        "pattern_used": parse_info.get("pattern_used"),
        "elapsed_ms": parse_info.get("elapsed_ms"),
    })

    st.markdown("#### 가맹점 매칭")
    st.write({
        "path": resolve_info.get("path"),
        "resolved_merchant_id": resolve_info.get("resolved_merchant_id"),
        "elapsed_ms": resolve_info.get("elapsed_ms"),
    })
    candidates = resolve_info.get("candidates_top3") or []
    if candidates:
        st.table(pd.DataFrame(candidates))
    else:
        st.write("후보 없음")

    st.markdown("#### 패널 필터")
    st.write({
        "rows_before": panel_info.get("rows_before"),
        "rows_after": panel_info.get("rows_after"),
        "latest_ta_ym": panel_info.get("latest_ta_ym"),
        "elapsed_ms": panel_info.get("elapsed_ms"),
    })

    st.markdown("#### 스냅샷")
    if show_raw:
        raw_df = _flatten_rows(snapshot_info.get("raw") or {})
        if not raw_df.empty:
            st.caption("원본(raw)")
            st.table(raw_df)
    sanitized_df = _flatten_rows(sanitized_snapshot)
    if not sanitized_df.empty:
        st.caption("정규화(sanitized)")
        st.table(sanitized_df)

    render_info = debug.get("render", {}) or {}
    table_dict = render_info.get("table_dict")
    if isinstance(table_dict, dict) and table_dict:
        st.markdown("#### 렌더 테이블")
        st.table(pd.DataFrame([table_dict]))

    rag_info_state = st.session_state.get("_latest_rag_info")
    rag_prompt_state = st.session_state.get("_latest_rag_prompt_context") or {}
    st.markdown("#### RAG 상태")
    if isinstance(rag_info_state, dict):
        summary = {
            "requested": rag_info_state.get("requested"),
            "enabled": rag_info_state.get("enabled"),
            "selected_doc_ids": rag_info_state.get("selected_doc_ids"),
            "threshold": rag_info_state.get("threshold"),
            "max_score": rag_info_state.get("max_score"),
            "mode": rag_info_state.get("mode"),
            "error": rag_info_state.get("error"),
        }
        st.write(summary)
        payload = rag_info_state.get("payload") or {}
        chunk_rows = []
        for chunk in (payload.get("chunks") or [])[:5]:
            chunk_rows.append(
                {
                    "doc_id": chunk.get("doc_id"),
                    "chunk_id": chunk.get("chunk_id"),
                    "score": chunk.get("score"),
                }
            )
        if chunk_rows:
            st.table(pd.DataFrame(chunk_rows))
        else:
            st.write("근거 없음 또는 임계값 미달")
        prompt_note = rag_prompt_state.get("prompt_note")
        if prompt_note:
            st.caption(_shorten_snippet(prompt_note, limit=200))
    else:
        st.write("RAG 정보가 없습니다.")

    st.markdown("#### Agent-1 LLM")
    st.write({
        "used": agent1_llm.get("used"),
        "model": agent1_llm.get("model"),
        "resp_bytes": agent1_llm.get("resp_bytes"),
        "safety_blocked": agent1_llm.get("safety_blocked"),
        "elapsed_ms": agent1_llm.get("elapsed_ms"),
    })
    preview = agent1_llm.get("prompt_preview")
    if preview:
        st.caption("프롬프트 프리뷰")
        st.code(preview)


def _render_sources_footer(used_data: Dict[str, Any]) -> None:
    if not used_data:
        return

    st.caption("Sources Used")
    cols = st.columns(4)
    structured_text = "✅ Structured" if used_data.get("structured") else "⚪️ Structured"
    weather_text = "✅ Weather" if used_data.get("weather") else "⚪️ Weather"
    external_text = "✅ External" if used_data.get("external") else "⚪️ External"
    rag_info = used_data.get("rag") or {}
    rag_enabled = bool(rag_info.get("enabled"))
    rag_hits = rag_info.get("hits") or 0
    rag_label = "✅ RAG" if rag_enabled and rag_hits else ("⚪️ RAG" if rag_enabled else "🚫 RAG")
    rag_details = []
    if rag_hits:
        rag_details.append(f"hits={rag_hits}")
    max_score = rag_info.get("max_score")
    if isinstance(max_score, (int, float)):
        rag_details.append(f"max={max_score:.2f}")
    threshold = rag_info.get("threshold")
    if isinstance(threshold, (int, float)):
        rag_details.append(f"θ={threshold:.2f}")
    mode = rag_info.get("mode")
    if mode:
        rag_details.append(str(mode))
    selected_docs = rag_info.get("selected_docs") or []
    if selected_docs:
        rag_details.append(f"docs={len(selected_docs)}")
    elif rag_info.get("requested") and not rag_enabled:
        rag_details.append("docs=0")
    rag_text = rag_label + (" (" + ", ".join(rag_details) + ")" if rag_details else "")

    cols[0].markdown(structured_text)
    cols[1].markdown(weather_text)
    cols[2].markdown(external_text)
    cols[3].markdown(rag_text)


def render_fail_soft_answer(
    payload: Optional[Dict[str, Any]],
    *,
    rag_info: Optional[Dict[str, Any]] = None,
) -> None:
    st.subheader("Fail-soft 응답")
    if not payload:
        st.info("응답이 생성되지 않았습니다.")
        return

    segments = payload.get("segments") or []
    if not segments:
        st.info("응답이 생성되지 않았습니다.")
    rag_error = (rag_info or {}).get("error") if rag_info else None

    for segment in segments:
        cols = st.columns([12, 1])
        with cols[0]:
            st.markdown(f"- {segment.get('text')}")
        with cols[1]:
            evidence_chunk = segment.get("evidence")
            evidence_meta = segment.get("evidence_meta")
            source = segment.get("source")
            if evidence_chunk:
                _render_evidence_badge(evidence_chunk, evidence_meta)
            elif source == "rag":
                rag_enabled = bool((rag_info or {}).get("enabled"))
                if rag_enabled:
                    _render_evidence_badge(None, None, tooltip="관련 근거 없음")
                elif rag_error:
                    _render_evidence_badge(None, None, tooltip=f"RAG 오류: {rag_error}")
                else:
                    _render_evidence_badge(None, None, disabled=True, tooltip="RAG 비활성화")

    caveats = payload.get("caveats") or []
    if caveats:
        unique_caveats = []
        for item in caveats:
            if item and item not in unique_caveats:
                unique_caveats.append(item)
        if unique_caveats:
            st.caption("주의 사항")
            for item in unique_caveats:
                st.markdown(f"- {item}")

    if rag_error and all("RAG 오류" not in item for item in caveats):
        st.error(f"RAG 오류: {rag_error}")

    _render_sources_footer(payload.get("used_data") or {})

def _render_evidence_badge(
    chunk: dict | None,
    evidence_meta: dict | None,
    *,
    disabled: bool = False,
    tooltip: str | None = None,
) -> None:
    if disabled:
        label = "📎 (OFF)"
        if tooltip:
            label += f" — {tooltip}"
        st.caption(label)
        return

    if not chunk:
        if tooltip:
            st.caption(f"📎 {tooltip}")
        else:
            st.write("")
        return

    badge_label = "📎"
    popover_fn = getattr(st, "popover", None)
    container_label = f"chunk_{chunk.get('chunk_id')}"
    score = chunk.get("score")
    score_text = f"{float(score):.3f}" if score is not None else "—"
    doc_id = chunk.get("doc_id") or "—"
    chunk_id = chunk.get("chunk_id") or "—"
    title = evidence_meta.get("title") if isinstance(evidence_meta, dict) else None
    uri = evidence_meta.get("uri") if isinstance(evidence_meta, dict) else None

    body_lines = [f"**문서 제목:** {title or doc_id}"]
    body_lines.append(f"**문서 ID:** {doc_id}")
    body_lines.append(f"**Chunk ID:** {chunk_id}")
    body_lines.append(f"**유사도:** {score_text}")
    text = chunk.get("text") or "—"
    body_lines.append("\n**내용 발췌**\n")
    body_lines.append(text)
    if uri:
        body_lines.append(f"\n[원본 열기]({uri})")

    if callable(popover_fn):
        with popover_fn(badge_label, key=f"badge_{container_label}"):
            for line in body_lines:
                st.markdown(line)
    else:  # pragma: no cover - fallback for older Streamlit
        with st.expander(badge_label, expanded=False):
            for line in body_lines:
                st.markdown(line)


def _env_flag(name: str, default: str) -> str:
    value = os.getenv(name)
    return value if value is not None else default


DEBUG_SHOW_RAW = _env_flag("DEBUG_SHOW_RAW", "true").lower() in {"1", "true", "yes"}


def _secret_value(name: str, default: str | None = None) -> str | None:
    try:
        return st.secrets.get(name, default)
    except Exception:  # pragma: no cover - Streamlit secrets unavailable
        return default


DEFAULT_RAG_ROOT = "data/rag"
RAG_ROOT = _secret_value("RAG_ROOT") or os.getenv("RAG_ROOT") or DEFAULT_RAG_ROOT
RAG_EMBED_VERSION = os.getenv("RAG_EMBED_VERSION", "embed_v1")
_DEFAULT_APP_MODE = (_secret_value("APP_MODE") or os.getenv("APP_MODE") or "public").lower()
if _DEFAULT_APP_MODE not in {"public", "debug"}:
    _DEFAULT_APP_MODE = "public"
if "_app_mode" not in st.session_state:
    st.session_state["_app_mode"] = _DEFAULT_APP_MODE
APP_MODE = st.session_state.get("_app_mode", "public")

if APP_MODE == "debug":
    show_debug = st.checkbox(
        "🔍 디버그 보기",
        value=st.session_state.get("show_debug_checkbox", True),
        key="show_debug_checkbox",
    )
else:
    st.checkbox(
        "🔍 디버그 보기",
        value=False,
        key="show_debug_checkbox",
        disabled=True,
    )
    show_debug = False
RAG_ROOT_PATH = Path(RAG_ROOT).expanduser()
RETRIEVAL_INIT_ERROR: str | None = None
RETRIEVAL_TOOL: object | None = None
RAG_CATALOG: list[Dict[str, Any]] = []
RAG_CATALOG_ERROR: str | None = None

if RetrievalTool is not None:
    try:
        RETRIEVAL_TOOL = RetrievalTool(root=RAG_ROOT, embed_version=RAG_EMBED_VERSION)
    except Exception as exc:  # pragma: no cover - defensive guard for UI
        RETRIEVAL_INIT_ERROR = str(exc)
else:  # pragma: no cover - module missing
    RETRIEVAL_INIT_ERROR = "rag.RetrievalTool 모듈을 불러오지 못했습니다."

if RETRIEVAL_TOOL is not None and RETRIEVAL_INIT_ERROR is None:
    if not RAG_ROOT_PATH.exists():
        RAG_CATALOG_ERROR = f"RAG_ROOT 경로({RAG_ROOT_PATH})가 존재하지 않습니다."
    else:
        try:
            catalog_entries = RETRIEVAL_TOOL.load_catalog()
            for entry in catalog_entries:
                origin_path = entry.origin_path
                origin_uri = origin_path
                if origin_path:
                    path_obj = Path(origin_path)
                    if not path_obj.is_absolute():
                        origin_uri = (RAG_ROOT_PATH / path_obj).as_posix()
                    else:
                        origin_uri = path_obj.as_posix()
                RAG_CATALOG.append(
                    {
                        "document_id": entry.doc_id,
                        "title": entry.title,
                        "num_chunks": entry.num_chunks,
                        "embedding_model": entry.embedding_model,
                        "created_at": entry.created_at,
                        "origin_path": origin_uri,
                        "tags": list(entry.tags or []),
                        "year": entry.year,
                    }
                )
        except Exception as exc:  # pragma: no cover - defensive guard
            RAG_CATALOG_ERROR = str(exc)


def _get_debug_section(agent1_json: dict | None) -> dict:
    debug = (agent1_json or {}).get("debug")
    return debug if isinstance(debug, dict) else {}


if "_data_flags" not in st.session_state:
    st.session_state["_data_flags"] = {
        "use_weather": False,
        "use_external": False,
        "use_rag": True,
        "rag_threshold": 0.35,
        "rag_top_k": 5,
        "rag_mode": "auto",
        "rag_filter": "",
        "rag_selected_ids": [],
    }


def _get_debug_snapshot(agent1_json: dict | None) -> dict:
    debug = _get_debug_section(agent1_json)
    snap = debug.get("snapshot")
    if isinstance(snap, dict):
        sanitized = snap.get("sanitized")
        if isinstance(sanitized, dict):
            return sanitized
    legacy = debug.get("sanitized_snapshot")
    return legacy if isinstance(legacy, dict) else {}


def _compute_rag_info(question_text: str, flags_snapshot: Dict[str, Any]) -> Dict[str, Any]:
    selected_docs = [
        str(doc_id)
        for doc_id in (flags_snapshot.get("rag_selected_ids") or [])
        if str(doc_id)
    ]
    rag_requested = bool(flags_snapshot.get("use_rag", False))
    rag_mode = str(flags_snapshot.get("rag_mode", "auto"))
    rag_threshold = float(flags_snapshot.get("rag_threshold", 0.35))
    rag_top_k = int(flags_snapshot.get("rag_top_k", 5))
    return rag_adapter(
        question_text,
        RETRIEVAL_TOOL,
        enabled=rag_requested and bool(selected_docs),
        top_k=rag_top_k,
        threshold=rag_threshold,
        mode=rag_mode,
        requested=rag_requested,
        doc_ids=selected_docs,
    )


def _prepare_rag_prompt_context(rag_info: Dict[str, Any] | None) -> Dict[str, Any] | None:
    if not isinstance(rag_info, dict):
        return None
    payload = rag_info.get("payload") or {}
    chunks = payload.get("chunks") or []
    evidence = payload.get("evidence") or []
    context = {
        "enabled": bool(rag_info.get("enabled")),
        "requested": bool(rag_info.get("requested")),
        "selection_missing": bool(rag_info.get("selection_missing")),
        "selected_doc_ids": list(rag_info.get("selected_doc_ids") or []),
        "threshold": rag_info.get("threshold"),
        "mode": rag_info.get("mode"),
        "max_score": rag_info.get("max_score"),
        "hits": len(chunks),
        "chunks": [dict(chunk) for chunk in chunks],
        "evidence": [dict(item) for item in evidence],
        "error": rag_info.get("error"),
        "catalog_size": rag_info.get("catalog_size"),
    }
    return context


def _shorten_snippet(text: Any, limit: int = 140) -> str:
    snippet = str(text or "").strip()
    if len(snippet) > limit:
        snippet = snippet[:limit].rstrip() + "…"
    return snippet


def _format_evidence_line(entry: Dict[str, Any]) -> str:
    source = str(entry.get("source") or "NONE").upper()
    key = entry.get("key") or "—"
    value = entry.get("value")
    if value is None:
        value_text = "—"
    else:
        value_text = str(value)
    period = entry.get("period")
    snippet = entry.get("snippet")
    parts = [f"[{source}] {key}: {value_text}"]
    if period:
        parts.append(f"({period})")
    line = " ".join(parts)
    if snippet:
        line += f" — {_shorten_snippet(snippet)}"
    return f"- {line}"


def _match_evidence_chunk(
    entry: Dict[str, Any],
    retrieval_payload: Dict[str, Any] | None,
) -> tuple[Dict[str, Any] | None, Dict[str, Any] | None]:
    if not isinstance(entry, dict) or not retrieval_payload:
        return None, None
    doc_id = entry.get("doc_id")
    if not doc_id:
        return None, None
    chunk_id = entry.get("chunk_id")
    chunks = retrieval_payload.get("chunks") or []
    evidence_list = retrieval_payload.get("evidence") or []
    target_chunk = None
    target_meta = None
    chunk_id_str = str(chunk_id) if chunk_id is not None else None

    for chunk in chunks:
        if str(chunk.get("doc_id")) != str(doc_id):
            continue
        current_chunk_id = chunk.get("chunk_id")
        if chunk_id_str is not None and str(current_chunk_id) != chunk_id_str:
            continue
        target_chunk = chunk
        break

    if target_chunk is None:
        for chunk in chunks:
            if str(chunk.get("doc_id")) == str(doc_id):
                target_chunk = chunk
                break

    if target_chunk is not None:
        for meta in evidence_list:
            if str(meta.get("doc_id")) != str(doc_id):
                continue
            if chunk_id_str is not None:
                if str(meta.get("chunk_id")) == chunk_id_str:
                    target_meta = meta
                    break
            else:
                target_meta = meta
                break

    return target_chunk, target_meta


def _get_debug_raw_snapshot(agent1_json: dict | None) -> dict:
    debug = _get_debug_section(agent1_json)
    snap = debug.get("snapshot")
    if isinstance(snap, dict):
        raw = snap.get("raw")
        if isinstance(raw, dict):
            return raw
    legacy = debug.get("latest_raw_snapshot")
    return legacy if isinstance(legacy, dict) else {}


def _render_main_views(
    question_text: str,
    agent1_payload: dict | None,
    agent2_payload: dict | None,
    *,
    rag_info_override: Dict[str, Any] | None = None,
) -> None:
    flags_snapshot = st.session_state.get("_data_flags", {}).copy()
    structured_payload = structured_adapter(agent1_payload)
    weather_payload = weather_adapter(question_text, enabled=flags_snapshot.get("use_weather", False))
    external_payload = external_adapter(question_text, enabled=flags_snapshot.get("use_external", False))
    if rag_info_override is not None:
        rag_info = rag_info_override
    else:
        rag_info = _compute_rag_info(question_text, flags_snapshot)

    retrieval_payload = rag_info.get("payload") if isinstance(rag_info, dict) else None
    if rag_info.get("error"):
        st.warning(f"RetrievalTool 오류: {rag_info['error']}")
    if retrieval_payload is not None:
        st.session_state['_latest_retrieval'] = retrieval_payload
    else:
        st.session_state['_latest_retrieval'] = None
    st.session_state['_latest_rag_info'] = rag_info
    st.session_state['_latest_rag_prompt_context'] = _prepare_rag_prompt_context(rag_info)

    fail_soft_payload = compose_fail_soft_answer(
        question_text,
        structured_payload,
        weather_payload,
        external_payload,
        rag_info,
        flags_snapshot,
    )
    st.session_state['_latest_failsoft'] = fail_soft_payload

    try:
        overview_cached = st.session_state.get('_latest_overview', (None, None))
        if isinstance(agent2_payload, dict):
            if retrieval_payload:
                agent2_payload.setdefault("evidence", retrieval_payload.get("evidence", []))
                agent2_payload.setdefault("retrieval_chunks", retrieval_payload.get("chunks", []))
            agent2_payload.setdefault("used_data", fail_soft_payload.get("used_data"))
            if APP_MODE == "debug":
                agent2_payload.setdefault("caveats", fail_soft_payload.get("caveats"))

        if APP_MODE == "debug" and show_debug:
            render_fail_soft_answer(fail_soft_payload, rag_info=rag_info)
        render_summary_view(
            agent1_payload,
            agent2_payload or {},
            overview_df=overview_cached[0],
            table_dict=overview_cached[1],
            retrieval_payload=retrieval_payload,
        )
    except Exception:
        st.error("요약 뷰를 렌더링하는 중 오류가 발생했습니다.")
        st.code(traceback.format_exc())

def render_debug_view(agent1_json: dict | None, show_raw: bool = DEBUG_SHOW_RAW) -> None:
    debug = _get_debug_section(agent1_json)
    if not debug:
        st.info("디버그 정보가 없습니다.")
        return

    def _flatten_rows(obj: dict) -> pd.DataFrame:
        rows = []
        for key, value in (obj or {}).items():
            if isinstance(value, (dict, list)):
                try:
                    text = json.dumps(value, ensure_ascii=False)
                except TypeError:
                    text = str(value)
                rows.append({"항목": key, "값": text})
            else:
                rows.append({"항목": key, "값": value})
        return pd.DataFrame(rows)

    def _numeric_values(data):
        if isinstance(data, dict):
            for val in data.values():
                yield from _numeric_values(val)
        elif isinstance(data, (list, tuple)):
            for item in data:
                yield from _numeric_values(item)
        elif isinstance(data, (int, float)):
            yield data

    errors = debug.get("errors", [])
    resolve_info = debug.get("resolve", {}) or {}
    panel_info = debug.get("panel", {}) or {}
    snapshot_info = (debug.get("snapshot", {}) or {})
    sanitized_snapshot = snapshot_info.get("sanitized") or {}
    agent1_llm = debug.get("agent1_llm", {}) or {}

    warnings = []
    if resolve_info.get("resolved_merchant_id") is None:
        warnings.append("가맹점 미확정: 전표본 요약으로 떨어질 위험")
    rows_after = panel_info.get("rows_after")
    if rows_after is not None and rows_after != 1:
        warnings.append("단일 상점 패널 아님")
    for num in _numeric_values(sanitized_snapshot):
        try:
            val = float(num)
        except (TypeError, ValueError):
            continue
        if val < 0 or val > 100:
            warnings.append("정규화 실패 의심")
            break
    if agent1_llm.get("safety_blocked"):
        warnings.append("LLM 안전성 차단")

    for err in errors:
        stage = err.get('stage', 'unknown')
        msg = err.get('msg', '')
        st.error(f"[{stage}] {msg}")
    for warn in warnings:
        st.error(warn)

    input_info = debug.get("input", {}) or {}
    st.markdown("#### 입력/플래그")
    st.write("원문:", input_info.get("original") or "—")
    flags = input_info.get("flags") or {}
    if flags:
        st.write({k: flags.get(k) for k in sorted(flags)})

    parse_info = debug.get("parse", {}) or {}
    st.markdown("#### 파싱 결과")
    st.write({
        "merchant_mask": parse_info.get("merchant_mask"),
        "mask_prefix": parse_info.get("mask_prefix"),
        "sigungu": parse_info.get("sigungu"),
        "pattern_used": parse_info.get("pattern_used"),
        "elapsed_ms": parse_info.get("elapsed_ms"),
    })

    st.markdown("#### 가맹점 매칭")
    st.write({
        "path": resolve_info.get("path"),
        "resolved_merchant_id": resolve_info.get("resolved_merchant_id"),
        "elapsed_ms": resolve_info.get("elapsed_ms"),
    })
    candidates = resolve_info.get("candidates_top3") or []
    if candidates:
        st.table(pd.DataFrame(candidates))
    else:
        st.write("후보 없음")

    st.markdown("#### 패널 필터")
    st.write({
        "rows_before": panel_info.get("rows_before"),
        "rows_after": panel_info.get("rows_after"),
        "latest_ta_ym": panel_info.get("latest_ta_ym"),
        "elapsed_ms": panel_info.get("elapsed_ms"),
    })

    st.markdown("#### 스냅샷")
    if show_raw:
        raw_df = _flatten_rows(snapshot_info.get("raw") or {})
        if not raw_df.empty:
            st.caption("원본(raw)")
            st.table(raw_df)
    sanitized_df = _flatten_rows(sanitized_snapshot)
    if not sanitized_df.empty:
        st.caption("정규화(sanitized)")
        st.table(sanitized_df)

    render_info = debug.get("render", {}) or {}
    table_dict = render_info.get("table_dict")
    if isinstance(table_dict, dict) and table_dict:
        st.markdown("#### 렌더 테이블")
        st.table(pd.DataFrame([table_dict]))

    rag_info_state = st.session_state.get("_latest_rag_info")
    rag_prompt_state = st.session_state.get("_latest_rag_prompt_context") or {}
    st.markdown("#### RAG 상태")
    if isinstance(rag_info_state, dict):
        summary = {
            "requested": rag_info_state.get("requested"),
            "enabled": rag_info_state.get("enabled"),
            "selected_doc_ids": rag_info_state.get("selected_doc_ids"),
            "threshold": rag_info_state.get("threshold"),
            "max_score": rag_info_state.get("max_score"),
            "mode": rag_info_state.get("mode"),
            "error": rag_info_state.get("error"),
        }
        st.write(summary)
        payload = rag_info_state.get("payload") or {}
        chunk_rows = []
        for chunk in (payload.get("chunks") or [])[:5]:
            chunk_rows.append(
                {
                    "doc_id": chunk.get("doc_id"),
                    "chunk_id": chunk.get("chunk_id"),
                    "score": chunk.get("score"),
                }
            )
        if chunk_rows:
            st.table(pd.DataFrame(chunk_rows))
        else:
            st.write("근거 없음 또는 임계값 미달")
        prompt_note = rag_prompt_state.get("prompt_note")
        if prompt_note:
            st.caption(_shorten_snippet(prompt_note, limit=200))
    else:
        st.write("RAG 정보가 없습니다.")

    st.markdown("#### Agent-1 LLM")
    st.write({
        "used": agent1_llm.get("used"),
        "model": agent1_llm.get("model"),
        "resp_bytes": agent1_llm.get("resp_bytes"),
        "safety_blocked": agent1_llm.get("safety_blocked"),
        "elapsed_ms": agent1_llm.get("elapsed_ms"),
    })
    preview = agent1_llm.get("prompt_preview")
    if preview:
        st.caption("프롬프트 프리뷰")
        st.code(preview)


def _render_sources_footer(used_data: Dict[str, Any]) -> None:
    if not used_data:
        return

    st.caption("Sources Used")
    cols = st.columns(4)
    structured_text = "✅ Structured" if used_data.get("structured") else "⚪️ Structured"
    weather_text = "✅ Weather" if used_data.get("weather") else "⚪️ Weather"
    external_text = "✅ External" if used_data.get("external") else "⚪️ External"
    rag_info = used_data.get("rag") or {}
    rag_enabled = bool(rag_info.get("enabled"))
    rag_hits = rag_info.get("hits") or 0
    rag_label = "✅ RAG" if rag_enabled and rag_hits else ("⚪️ RAG" if rag_enabled else "🚫 RAG")
    rag_details = []
    if rag_hits:
        rag_details.append(f"hits={rag_hits}")
    max_score = rag_info.get("max_score")
    if isinstance(max_score, (int, float)):
        rag_details.append(f"max={max_score:.2f}")
    threshold = rag_info.get("threshold")
    if isinstance(threshold, (int, float)):
        rag_details.append(f"θ={threshold:.2f}")
    mode = rag_info.get("mode")
    if mode:
        rag_details.append(str(mode))
    selected_docs = rag_info.get("selected_docs") or []
    if selected_docs:
        rag_details.append(f"docs={len(selected_docs)}")
    elif rag_info.get("requested") and not rag_enabled:
        rag_details.append("docs=0")
    rag_text = rag_label + (" (" + ", ".join(rag_details) + ")" if rag_details else "")

    cols[0].markdown(structured_text)
    cols[1].markdown(weather_text)
    cols[2].markdown(external_text)
    cols[3].markdown(rag_text)


def render_fail_soft_answer(
    payload: Optional[Dict[str, Any]],
    *,
    rag_info: Optional[Dict[str, Any]] = None,
) -> None:
    st.subheader("Fail-soft 응답")
    if not payload:
        st.info("응답이 생성되지 않았습니다.")
        return

    segments = payload.get("segments") or []
    if not segments:
        st.info("응답이 생성되지 않았습니다.")
    rag_error = (rag_info or {}).get("error") if rag_info else None

    for segment in segments:
        cols = st.columns([12, 1])
        with cols[0]:
            st.markdown(f"- {segment.get('text')}")
        with cols[1]:
            evidence_chunk = segment.get("evidence")
            evidence_meta = segment.get("evidence_meta")
            source = segment.get("source")
            if evidence_chunk:
                _render_evidence_badge(evidence_chunk, evidence_meta)
            elif source == "rag":
                rag_enabled = bool((rag_info or {}).get("enabled"))
                if rag_enabled:
                    _render_evidence_badge(None, None, tooltip="관련 근거 없음")
                elif rag_error:
                    _render_evidence_badge(None, None, tooltip=f"RAG 오류: {rag_error}")
                else:
                    _render_evidence_badge(None, None, disabled=True, tooltip="RAG 비활성화")

    caveats = payload.get("caveats") or []
    if caveats:
        unique_caveats = []
        for item in caveats:
            if item and item not in unique_caveats:
                unique_caveats.append(item)
        if unique_caveats:
            st.caption("주의 사항")
            for item in unique_caveats:
                st.markdown(f"- {item}")

    if rag_error and all("RAG 오류" not in item for item in caveats):
        st.error(f"RAG 오류: {rag_error}")

    _render_sources_footer(payload.get("used_data") or {})

def _render_evidence_badge(
    chunk: dict | None,
    evidence_meta: dict | None,
    *,
    disabled: bool = False,
    tooltip: str | None = None,
) -> None:
    if disabled:
        label = "📎 (OFF)"
        if tooltip:
            label += f" — {tooltip}"
        st.caption(label)
        return

    if not chunk:
        if tooltip:
            st.caption(f"📎 {tooltip}")
        else:
            st.write("")
        return

    badge_label = "📎"
    popover_fn = getattr(st, "popover", None)
    container_label = f"chunk_{chunk.get('chunk_id')}"
    score = chunk.get("score")
    score_text = f"{float(score):.3f}" if score is not None else "—"
    doc_id = chunk.get("doc_id") or "—"
    chunk_id = chunk.get("chunk_id") or "—"
    title = evidence_meta.get("title") if isinstance(evidence_meta, dict) else None
    uri = evidence_meta.get("uri") if isinstance(evidence_meta, dict) else None

    body_lines = [f"**문서 제목:** {title or doc_id}"]
    body_lines.append(f"**문서 ID:** {doc_id}")
    body_lines.append(f"**Chunk ID:** {chunk_id}")
    body_lines.append(f"**유사도:** {score_text}")
    text = chunk.get("text") or "—"
    body_lines.append("\n**내용 발췌**\n")
    body_lines.append(text)
    if uri:
        body_lines.append(f"\n[원본 열기]({uri})")

    if callable(popover_fn):
        with popover_fn(badge_label, key=f"badge_{container_label}"):
            for line in body_lines:
                st.markdown(line)
    else:  # pragma: no cover - fallback for older Streamlit
        with st.expander(badge_label, expanded=False):
            for line in body_lines:
                st.markdown(line)


def _env_flag(name: str, default: str) -> str:
    value = os.getenv(name)
    return value if value is not None else default


DEBUG_SHOW_RAW = _env_flag("DEBUG_SHOW_RAW", "true").lower() in {"1", "true", "yes"}


def _secret_value(name: str, default: str | None = None) -> str | None:
    try:
        return st.secrets.get(name, default)
    except Exception:  # pragma: no cover - Streamlit secrets unavailable
        return default


DEFAULT_RAG_ROOT = "data/rag"
RAG_ROOT = _secret_value("RAG_ROOT") or os.getenv("RAG_ROOT") or DEFAULT_RAG_ROOT
RAG_EMBED_VERSION = os.getenv("RAG_EMBED_VERSION", "embed_v1")
_DEFAULT_APP_MODE = (_secret_value("APP_MODE") or os.getenv("APP_MODE") or "public").lower()
if _DEFAULT_APP_MODE not in {"public", "debug"}:
    _DEFAULT_APP_MODE = "public"
if "_app_mode" not in st.session_state:
    st.session_state["_app_mode"] = _DEFAULT_APP_MODE
APP_MODE = st.session_state.get("_app_mode", "public")

if APP_MODE == "debug":
    show_debug = st.checkbox(
        "🔍 디버그 보기",
        value=st.session_state.get("show_debug_checkbox", True),
        key="show_debug_checkbox",
    )
else:
    show_debug = False
RAG_ROOT_PATH = Path(RAG_ROOT).expanduser()
RETRIEVAL_INIT_ERROR: str | None = None
RETRIEVAL_TOOL: object | None = None
RAG_CATALOG: list[Dict[str, Any]] = []
RAG_CATALOG_ERROR: str | None = None

if RetrievalTool is not None:
    try:
        RETRIEVAL_TOOL = RetrievalTool(root=RAG_ROOT, embed_version=RAG_EMBED_VERSION)
    except Exception as exc:  # pragma: no cover - defensive guard for UI
        RETRIEVAL_INIT_ERROR = str(exc)
else:  # pragma: no cover - module missing
    RETRIEVAL_INIT_ERROR = "rag.RetrievalTool 모듈을 불러오지 못했습니다."

if RETRIEVAL_TOOL is not None and RETRIEVAL_INIT_ERROR is None:
    if not RAG_ROOT_PATH.exists():
        RAG_CATALOG_ERROR = f"RAG_ROOT 경로({RAG_ROOT_PATH})가 존재하지 않습니다."
    else:
        try:
            catalog_entries = RETRIEVAL_TOOL.load_catalog()
            for entry in catalog_entries:
                origin_path = entry.origin_path
                origin_uri = origin_path
                if origin_path:
                    path_obj = Path(origin_path)
                    if not path_obj.is_absolute():
                        origin_uri = (RAG_ROOT_PATH / path_obj).as_posix()
                    else:
                        origin_uri = path_obj.as_posix()
                RAG_CATALOG.append(
                    {
                        "document_id": entry.doc_id,
                        "title": entry.title,
                        "num_chunks": entry.num_chunks,
                        "embedding_model": entry.embedding_model,
                        "created_at": entry.created_at,
                        "origin_path": origin_uri,
                        "tags": list(entry.tags or []),
                        "year": entry.year,
                    }
                )
        except Exception as exc:  # pragma: no cover - defensive guard
            RAG_CATALOG_ERROR = str(exc)


def _get_debug_section(agent1_json: dict | None) -> dict:
    debug = (agent1_json or {}).get("debug")
    return debug if isinstance(debug, dict) else {}


if "_data_flags" not in st.session_state:
    st.session_state["_data_flags"] = {
        "use_weather": False,
        "use_external": False,
        "use_rag": True,
        "rag_threshold": 0.35,
        "rag_top_k": 5,
        "rag_mode": "auto",
        "rag_filter": "",
        "rag_selected_ids": [],
    }


def _get_debug_snapshot(agent1_json: dict | None) -> dict:
    debug = _get_debug_section(agent1_json)
    snap = debug.get("snapshot")
    if isinstance(snap, dict):
        sanitized = snap.get("sanitized")
        if isinstance(sanitized, dict):
            return sanitized
    legacy = debug.get("sanitized_snapshot")
    return legacy if isinstance(legacy, dict) else {}


def _compute_rag_info(question_text: str, flags_snapshot: Dict[str, Any]) -> Dict[str, Any]:
    selected_docs = [
        str(doc_id)
        for doc_id in (flags_snapshot.get("rag_selected_ids") or [])
        if str(doc_id)
    ]
    rag_requested = bool(flags_snapshot.get("use_rag", False))
    rag_mode = str(flags_snapshot.get("rag_mode", "auto"))
    rag_threshold = float(flags_snapshot.get("rag_threshold", 0.35))
    rag_top_k = int(flags_snapshot.get("rag_top_k", 5))
    return rag_adapter(
        question_text,
        RETRIEVAL_TOOL,
        enabled=rag_requested and bool(selected_docs),
        top_k=rag_top_k,
        threshold=rag_threshold,
        mode=rag_mode,
        requested=rag_requested,
        doc_ids=selected_docs,
    )


def _prepare_rag_prompt_context(rag_info: Dict[str, Any] | None) -> Dict[str, Any] | None:
    if not isinstance(rag_info, dict):
        return None
    payload = rag_info.get("payload") or {}
    chunks = payload.get("chunks") or []
    evidence = payload.get("evidence") or []
    context = {
        "enabled": bool(rag_info.get("enabled")),
        "requested": bool(rag_info.get("requested")),
        "selection_missing": bool(rag_info.get("selection_missing")),
        "selected_doc_ids": list(rag_info.get("selected_doc_ids") or []),
        "threshold": rag_info.get("threshold"),
        "mode": rag_info.get("mode"),
        "max_score": rag_info.get("max_score"),
        "hits": len(chunks),
        "chunks": [dict(chunk) for chunk in chunks],
        "evidence": [dict(item) for item in evidence],
        "error": rag_info.get("error"),
        "catalog_size": rag_info.get("catalog_size"),
    }
    return context


def _shorten_snippet(text: Any, limit: int = 140) -> str:
    snippet = str(text or "").strip()
    if len(snippet) > limit:
        snippet = snippet[:limit].rstrip() + "…"
    return snippet


def _format_evidence_line(entry: Dict[str, Any]) -> str:
    source = str(entry.get("source") or "NONE").upper()
    key = entry.get("key") or "—"
    value = entry.get("value")
    if value is None:
        value_text = "—"
    else:
        value_text = str(value)
    period = entry.get("period")
    snippet = entry.get("snippet")
    parts = [f"[{source}] {key}: {value_text}"]
    if period:
        parts.append(f"({period})")
    line = " ".join(parts)
    if snippet:
        line += f" — {_shorten_snippet(snippet)}"
    return f"- {line}"


def _match_evidence_chunk(
    entry: Dict[str, Any],
    retrieval_payload: Dict[str, Any] | None,
) -> tuple[Dict[str, Any] | None, Dict[str, Any] | None]:
    if not isinstance(entry, dict) or not retrieval_payload:
        return None, None
    doc_id = entry.get("doc_id")
    if not doc_id:
        return None, None
    chunk_id = entry.get("chunk_id")
    chunks = retrieval_payload.get("chunks") or []
    evidence_list = retrieval_payload.get("evidence") or []
    target_chunk = None
    target_meta = None
    chunk_id_str = str(chunk_id) if chunk_id is not None else None

    for chunk in chunks:
        if str(chunk.get("doc_id")) != str(doc_id):
            continue
        current_chunk_id = chunk.get("chunk_id")
        if chunk_id_str is not None and str(current_chunk_id) != chunk_id_str:
            continue
        target_chunk = chunk
        break

    if target_chunk is None:
        for chunk in chunks:
            if str(chunk.get("doc_id")) == str(doc_id):
                target_chunk = chunk
                break

    if target_chunk is not None:
        for meta in evidence_list:
            if str(meta.get("doc_id")) != str(doc_id):
                continue
            if chunk_id_str is not None:
                if str(meta.get("chunk_id")) == chunk_id_str:
                    target_meta = meta
                    break
            else:
                target_meta = meta
                break

    return target_chunk, target_meta


def _get_debug_raw_snapshot(agent1_json: dict | None) -> dict:
    debug = _get_debug_section(agent1_json)
    snap = debug.get("snapshot")
    if isinstance(snap, dict):
        raw = snap.get("raw")
        if isinstance(raw, dict):
            return raw
    legacy = debug.get("latest_raw_snapshot")
    return legacy if isinstance(legacy, dict) else {}


def _render_main_views(
    question_text: str,
    agent1_payload: dict | None,
    agent2_payload: dict | None,
    *,
    rag_info_override: Dict[str, Any] | None = None,
) -> None:
    flags_snapshot = st.session_state.get("_data_flags", {}).copy()
    structured_payload = structured_adapter(agent1_payload)
    weather_payload = weather_adapter(question_text, enabled=flags_snapshot.get("use_weather", False))
    external_payload = external_adapter(question_text, enabled=flags_snapshot.get("use_external", False))
    if rag_info_override is not None:
        rag_info = rag_info_override
    else:
        rag_info = _compute_rag_info(question_text, flags_snapshot)

    retrieval_payload = rag_info.get("payload") if isinstance(rag_info, dict) else None
    if rag_info.get("error"):
        st.warning(f"RetrievalTool 오류: {rag_info['error']}")
    if retrieval_payload is not None:
        st.session_state['_latest_retrieval'] = retrieval_payload
    else:
        st.session_state['_latest_retrieval'] = None
    st.session_state['_latest_rag_info'] = rag_info
    st.session_state['_latest_rag_prompt_context'] = _prepare_rag_prompt_context(rag_info)

    fail_soft_payload = compose_fail_soft_answer(
        question_text,
        structured_payload,
        weather_payload,
        external_payload,
        rag_info,
        flags_snapshot,
    )
    st.session_state['_latest_failsoft'] = fail_soft_payload

    try:
        overview_cached = st.session_state.get('_latest_overview', (None, None))
        if isinstance(agent2_payload, dict):
            if retrieval_payload:
                agent2_payload.setdefault("evidence", retrieval_payload.get("evidence", []))
                agent2_payload.setdefault("retrieval_chunks", retrieval_payload.get("chunks", []))
            agent2_payload.setdefault("used_data", fail_soft_payload.get("used_data"))
            if APP_MODE == "debug":
                agent2_payload.setdefault("caveats", fail_soft_payload.get("caveats"))

        if APP_MODE == "debug" and show_debug:
            render_fail_soft_answer(fail_soft_payload, rag_info=rag_info)
        render_summary_view(
            agent1_payload,
            agent2_payload or {},
            overview_df=overview_cached[0],
            table_dict=overview_cached[1],
            retrieval_payload=retrieval_payload,
        )
    except Exception:
        st.error("요약 뷰를 렌더링하는 중 오류가 발생했습니다.")
        st.code(traceback.format_exc())

def render_debug_view(agent1_json: dict | None, show_raw: bool = DEBUG_SHOW_RAW) -> None:
    debug = _get_debug_section(agent1_json)
    if not debug:
        st.info("디버그 정보가 없습니다.")
        return

    def _flatten_rows(obj: dict) -> pd.DataFrame:
        rows = []
        for key, value in (obj or {}).items():
            if isinstance(value, (dict, list)):
                try:
                    text = json.dumps(value, ensure_ascii=False)
                except TypeError:
                    text = str(value)
                rows.append({"항목": key, "값": text})
            else:
                rows.append({"항목": key, "값": value})
        return pd.DataFrame(rows)

    def _numeric_values(data):
        if isinstance(data, dict):
            for val in data.values():
                yield from _numeric_values(val)
        elif isinstance(data, (list, tuple)):
            for item in data:
                yield from _numeric_values(item)
        elif isinstance(data, (int, float)):
            yield data

    errors = debug.get("errors", [])
    resolve_info = debug.get("resolve", {}) or {}
    panel_info = debug.get("panel", {}) or {}
    snapshot_info = (debug.get("snapshot", {}) or {})
    sanitized_snapshot = snapshot_info.get("sanitized") or {}
    agent1_llm = debug.get("agent1_llm", {}) or {}

    warnings = []
    if resolve_info.get("resolved_merchant_id") is None:
        warnings.append("가맹점 미확정: 전표본 요약으로 떨어질 위험")
    rows_after = panel_info.get("rows_after")
    if rows_after is not None and rows_after != 1:
        warnings.append("단일 상점 패널 아님")
    for num in _numeric_values(sanitized_snapshot):
        try:
            val = float(num)
        except (TypeError, ValueError):
            continue
        if val < 0 or val > 100:
            warnings.append("정규화 실패 의심")
            break
    if agent1_llm.get("safety_blocked"):
        warnings.append("LLM 안전성 차단")

    for err in errors:
        stage = err.get('stage', 'unknown')
        msg = err.get('msg', '')
        st.error(f"[{stage}] {msg}")
    for warn in warnings:
        st.error(warn)

    input_info = debug.get("input", {}) or {}
    st.markdown("#### 입력/플래그")
    st.write("원문:", input_info.get("original") or "—")
    flags = input_info.get("flags") or {}
    if flags:
        st.write({k: flags.get(k) for k in sorted(flags)})

    parse_info = debug.get("parse", {}) or {}
    st.markdown("#### 파싱 결과")
    st.write({
        "merchant_mask": parse_info.get("merchant_mask"),
        "mask_prefix": parse_info.get("mask_prefix"),
        "sigungu": parse_info.get("sigungu"),
        "pattern_used": parse_info.get("pattern_used"),
        "elapsed_ms": parse_info.get("elapsed_ms"),
    })

    st.markdown("#### 가맹점 매칭")
    st.write({
        "path": resolve_info.get("path"),
        "resolved_merchant_id": resolve_info.get("resolved_merchant_id"),
        "elapsed_ms": resolve_info.get("elapsed_ms"),
    })
    candidates = resolve_info.get("candidates_top3") or []
    if candidates:
        st.table(pd.DataFrame(candidates))
    else:
        st.write("후보 없음")

    st.markdown("#### 패널 필터")
    st.write({
        "rows_before": panel_info.get("rows_before"),
        "rows_after": panel_info.get("rows_after"),
        "latest_ta_ym": panel_info.get("latest_ta_ym"),
        "elapsed_ms": panel_info.get("elapsed_ms"),
    })

    st.markdown("#### 스냅샷")
    if show_raw:
        raw_df = _flatten_rows(snapshot_info.get("raw") or {})
        if not raw_df.empty:
            st.caption("원본(raw)")
            st.table(raw_df)
    sanitized_df = _flatten_rows(sanitized_snapshot)
    if not sanitized_df.empty:
        st.caption("정규화(sanitized)")
        st.table(sanitized_df)

    render_info = debug.get("render", {}) or {}
    table_dict = render_info.get("table_dict")
    if isinstance(table_dict, dict) and table_dict:
        st.markdown("#### 렌더 테이블")
        st.table(pd.DataFrame([table_dict]))

    rag_info_state = st.session_state.get("_latest_rag_info")
    rag_prompt_state = st.session_state.get("_latest_rag_prompt_context") or {}
    st.markdown("#### RAG 상태")
    if isinstance(rag_info_state, dict):
        summary = {
            "requested": rag_info_state.get("requested"),
            "enabled": rag_info_state.get("enabled"),
            "selected_doc_ids": rag_info_state.get("selected_doc_ids"),
            "threshold": rag_info_state.get("threshold"),
            "max_score": rag_info_state.get("max_score"),
            "mode": rag_info_state.get("mode"),
            "error": rag_info_state.get("error"),
        }
        st.write(summary)
        payload = rag_info_state.get("payload") or {}
        chunk_rows = []
        for chunk in (payload.get("chunks") or [])[:5]:
            chunk_rows.append(
                {
                    "doc_id": chunk.get("doc_id"),
                    "chunk_id": chunk.get("chunk_id"),
                    "score": chunk.get("score"),
                }
            )
        if chunk_rows:
            st.table(pd.DataFrame(chunk_rows))
        else:
            st.write("근거 없음 또는 임계값 미달")
        prompt_note = rag_prompt_state.get("prompt_note")
        if prompt_note:
            st.caption(_shorten_snippet(prompt_note, limit=200))
    else:
        st.write("RAG 정보가 없습니다.")

    st.markdown("#### Agent-1 LLM")
    st.write({
        "used": agent1_llm.get("used"),
        "model": agent1_llm.get("model"),
        "resp_bytes": agent1_llm.get("resp_bytes"),
        "safety_blocked": agent1_llm.get("safety_blocked"),
        "elapsed_ms": agent1_llm.get("elapsed_ms"),
    })
    preview = agent1_llm.get("prompt_preview")
    if preview:
        st.caption("프롬프트 프리뷰")
        st.code(preview)


def _render_sources_footer(used_data: Dict[str, Any]) -> None:
    if not used_data:
        return

    st.caption("Sources Used")
    cols = st.columns(4)
    structured_text = "✅ Structured" if used_data.get("structured") else "⚪️ Structured"
    weather_text = "✅ Weather" if used_data.get("weather") else "⚪️ Weather"
    external_text = "✅ External" if used_data.get("external") else "⚪️ External"
    rag_info = used_data.get("rag") or {}
    rag_enabled = bool(rag_info.get("enabled"))
    rag_hits = rag_info.get("hits") or 0
    rag_label = "✅ RAG" if rag_enabled and rag_hits else ("⚪️ RAG" if rag_enabled else "🚫 RAG")
    rag_details = []
    if rag_hits:
        rag_details.append(f"hits={rag_hits}")
    max_score = rag_info.get("max_score")
    if isinstance(max_score, (int, float)):
        rag_details.append(f"max={max_score:.2f}")
    threshold = rag_info.get("threshold")
    if isinstance(threshold, (int, float)):
        rag_details.append(f"θ={threshold:.2f}")
    mode = rag_info.get("mode")
    if mode:
        rag_details.append(str(mode))
    selected_docs = rag_info.get("selected_docs") or []
    if selected_docs:
        rag_details.append(f"docs={len(selected_docs)}")
    elif rag_info.get("requested") and not rag_enabled:
        rag_details.append("docs=0")
    rag_text = rag_label + (" (" + ", ".join(rag_details) + ")" if rag_details else "")

    cols[0].markdown(structured_text)
    cols[1].markdown(weather_text)
    cols[2].markdown(external_text)
    cols[3].markdown(rag_text)


def render_fail_soft_answer(
    payload: Optional[Dict[str, Any]],
    *,
    rag_info: Optional[Dict[str, Any]] = None,
) -> None:
    st.subheader("Fail-soft 응답")
    if not payload:
        st.info("응답이 생성되지 않았습니다.")
        return

    segments = payload.get("segments") or []
    if not segments:
        st.info("응답이 생성되지 않았습니다.")
    rag_error = (rag_info or {}).get("error") if rag_info else None

    for segment in segments:
        cols = st.columns([12, 1])
        with cols[0]:
            st.markdown(f"- {segment.get('text')}")
        with cols[1]:
            evidence_chunk = segment.get("evidence")
            evidence_meta = segment.get("evidence_meta")
            source = segment.get("source")
            if evidence_chunk:
                _render_evidence_badge(evidence_chunk, evidence_meta)
            elif source == "rag":
                rag_enabled = bool((rag_info or {}).get("enabled"))
                if rag_enabled:
                    _render_evidence_badge(None, None, tooltip="관련 근거 없음")
                elif rag_error:
                    _render_evidence_badge(None, None, tooltip=f"RAG 오류: {rag_error}")
                else:
                    _render_evidence_badge(None, None, disabled=True, tooltip="RAG 비활성화")

    caveats = payload.get("caveats") or []
    if caveats:
        unique_caveats = []
        for item in caveats:
            if item and item not in unique_caveats:
                unique_caveats.append(item)
        if unique_caveats:
            st.caption("주의 사항")
            for item in unique_caveats:
                st.markdown(f"- {item}")

    if rag_error and all("RAG 오류" not in item for item in caveats):
        st.error(f"RAG 오류: {rag_error}")

    _render_sources_footer(payload.get("used_data") or {})

def _render_evidence_badge(
    chunk: dict | None,
    evidence_meta: dict | None,
    *,
    disabled: bool = False,
    tooltip: str | None = None,
) -> None:
    if disabled:
        label = "📎 (OFF)"
        if tooltip:
            label += f" — {tooltip}"
        st.caption(label)
        return

    if not chunk:
        if tooltip:
            st.caption(f"📎 {tooltip}")
        else:
            st.write("")
        return

    badge_label = "📎"
    popover_fn = getattr(st, "popover", None)
    container_label = f"chunk_{chunk.get('chunk_id')}"
    score = chunk.get("score")
    score_text = f"{float(score):.3f}" if score is not None else "—"
    doc_id = chunk.get("doc_id") or "—"
    chunk_id = chunk.get("chunk_id") or "—"
    title = evidence_meta.get("title") if isinstance(evidence_meta, dict) else None
    uri = evidence_meta.get("uri") if isinstance(evidence_meta, dict) else None

    body_lines = [f"**문서 제목:** {title or doc_id}"]
    body_lines.append(f"**문서 ID:** {doc_id}")
    body_lines.append(f"**Chunk ID:** {chunk_id}")
    body_lines.append(f"**유사도:** {score_text}")
    text = chunk.get("text") or "—"
    body_lines.append("\n**내용 발췌**\n")
    body_lines.append(text)
    if uri:
        body_lines.append(f"\n[원본 열기]({uri})")

    if callable(popover_fn):
        with popover_fn(badge_label, key=f"badge_{container_label}"):
            for line in body_lines:
                st.markdown(line)
    else:  # pragma: no cover - fallback for older Streamlit
        with st.expander(badge_label, expanded=False):
            for line in body_lines:
                st.markdown(line)


def _mask_name(raw: str) -> str:
    if not raw:
        return "—"
    name = str(raw)
    if "*" in name:
        return name
    trimmed = name.strip()
    if len(trimmed) <= 1:
        return trimmed or "—"
    if len(trimmed) == 2:
        return trimmed[0] + "*"
    return trimmed[:2] + ("*" * max(4, len(trimmed) - 2))


def _extract_merchant_name(agent1_json: dict) -> str:
    context = (agent1_json or {}).get("context", {})
    keys = [
        "merchant_masked_name",
        "masked_name",
        "merchant_name_masked",
        "merchant_name",
        "store_name"
    ]
    for key in keys:
        val = context.get(key)
        if val:
            return _mask_name(val)
    return "—"


def _format_percent(value) -> str:
    if value is None:
        return "—"
    try:
        num = float(value)
    except (TypeError, ValueError):
        return "—"
    if num < 0 or num > 100:
        return "—"
    return f"{num:.1f}%"


def _humanize_age_segment(code: str) -> str:
    if not code or not isinstance(code, str):
        return None
    parts = code.split("_")
    if len(parts) < 3:
        return code
    gender_code = parts[1]
    age_code = parts[2]
    gender_map = {"MAL": "남성", "FME": "여성"}
    age_map = {
        "1020": "10-20대",
        "30": "30대",
        "40": "40대",
        "50": "50대",
        "60": "60대"
    }
    gender = gender_map.get(gender_code, "")
    age = age_map.get(age_code, age_code)
    label = " ".join([v for v in [gender, age] if v])
    return label or code


def _collect_major_customers(agent1_json: dict) -> str:
    debug_snapshot = _get_debug_snapshot(agent1_json)
    kpis = (agent1_json or {}).get("kpis", {})
    segments = []
    age_segments = debug_snapshot.get("age_top_segments") or kpis.get("age_top_segments") or []
    for item in age_segments[:3]:
        label = item.get("label") if isinstance(item, dict) else None
        value = item.get("value") if isinstance(item, dict) else None
        if label and value is not None:
            segments.append(f"{label} {_format_percent(value)}")
    if not segments:
        top_seg = kpis.get("top_age_segment")
        human = _humanize_age_segment(top_seg)
        if human:
            segments.append(human)
        youth_share = kpis.get("youth_share_avg")
        if youth_share is not None:
            segments.append(f"청년 {_format_percent(youth_share)}")
    unique = []
    for item in segments:
        if item and item not in unique:
            unique.append(item)
    return ", ".join(unique[:3]) if unique else "—"


def _format_customer_mix(detail: dict | None) -> str:
    if not detail or not isinstance(detail, dict):
        return "—"
    ordered_labels = ["유동", "거주", "직장"]
    parts = []
    for label in ordered_labels:
        value = detail.get(label)
        if value is not None:
            percent = _format_percent(value)
            if percent != "—":
                parts.append(f"{label} {percent}")
    for label, value in detail.items():
        if label in ordered_labels:
            continue
        if value is None:
            continue
        percent = _format_percent(value)
        if percent != "—":
            parts.append(f"{label} {percent}")
    return ", ".join(parts[:3]) if parts else "—"


def _collect_overview_row(agent1_json: dict) -> tuple[pd.DataFrame, dict]:
    context = (agent1_json or {}).get("context", {})
    parsed = context.get("parsed", {})
    merchant = context.get("merchant", {})
    industry_candidate = merchant.get("category") or parsed.get("merchant_industry_label") or parsed.get("industry")
    industry_labels = {
        "cafe": "카페",
        "restaurant": "음식점",
        "retail": "소매"
    }
    industry = industry_labels.get(industry_candidate, industry_candidate or "—")
    addr = merchant.get("address") or context.get("address_masked") or context.get("address") or context.get("addr_base")
    if isinstance(addr, (list, tuple)):
        addr = " / ".join([str(v) for v in addr if v])
    address = addr if addr else "—"

    debug_snapshot = _get_debug_snapshot(agent1_json)
    kpis = (agent1_json or {}).get("kpis", {})
    new_rate = debug_snapshot.get("new_pct", kpis.get("new_rate_avg"))
    revisit_rate = debug_snapshot.get("revisit_pct", kpis.get("revisit_rate_avg"))
    new_text = _format_percent(new_rate)
    revisit_text = _format_percent(revisit_rate)
    if new_text == "—" and revisit_text == "—":
        new_revisit = "—"
    else:
        new_revisit = f"신규 {new_text} / 재방문 {revisit_text}"

    customer_mix_detail = debug_snapshot.get("customer_mix_detail") or kpis.get("customer_mix_detail")
    customer_type = _format_customer_mix(customer_mix_detail)
    spend_band = (
        debug_snapshot.get("avg_ticket_band_label")
        or kpis.get("avg_ticket_band_label")
        or context.get("avg_ticket_band")
        or "—"
    )
    if isinstance(spend_band, str):
        spend_band = spend_band.strip()
        spend_band = re.sub(r"(상위)(\d)", r"\1 \2", spend_band)
    elif spend_band is None:
        spend_band = "—"

    data = {
        "업종": industry,
        "주소": address,
        "주요 고객층": _collect_major_customers(agent1_json),
        "고객 유형": customer_type if customer_type else "—",
        "신규/재방문": new_revisit,
        "객단가 구간": spend_band if spend_band else "—"
    }
    return pd.DataFrame([data]), data


def _build_diagnosis(agent1_json: dict) -> str:
    debug_snapshot = _get_debug_snapshot(agent1_json)
    kpis = (agent1_json or {}).get("kpis", {})
    sentences = []

    mix_detail = debug_snapshot.get("customer_mix_detail") or kpis.get("customer_mix_detail")
    mix_items = []
    if isinstance(mix_detail, dict):
        sorted_mix = sorted(
            [(label, val) for label, val in mix_detail.items() if val is not None],
            key=lambda x: x[1],
            reverse=True,
        )
        for label, value in sorted_mix[:2]:
            percent = _format_percent(value)
            if percent != "—":
                mix_items.append(f"{label} {percent}")
    if mix_items:
        sentences.append(" · ".join(mix_items) + " 고객 구성입니다.")

    rate_parts = []
    new_text = _format_percent(debug_snapshot.get("new_pct", kpis.get("new_rate_avg")))
    revisit_text = _format_percent(debug_snapshot.get("revisit_pct", kpis.get("revisit_rate_avg")))
    youth_text = _format_percent(debug_snapshot.get("youth_pct", kpis.get("youth_share_avg")))
    if new_text != "—":
        rate_parts.append(f"신규 {new_text}")
    if revisit_text != "—":
        rate_parts.append(f"재방문 {revisit_text}")
    if youth_text != "—":
        rate_parts.append(f"청년 고객 {youth_text}")
    if rate_parts:
        sentences.append(" · ".join(rate_parts) + "입니다.")

    if not sentences:
        return "—"
    return " ".join(sentences[:2])


def _build_goal_lines(agent1_json: dict) -> tuple[str, list[str]]:
    period = (agent1_json or {}).get("period", {})
    months = period.get("months")
    weeks_requested = period.get("weeks_requested")
    if weeks_requested:
        try:
            weeks_val = int(weeks_requested)
        except (TypeError, ValueError):
            weeks_val = None
        if weeks_val and months:
            period_text = f"향후 {weeks_val}주 (약 {months}개월)"
        elif weeks_val:
            period_text = f"향후 {weeks_val}주"
        else:
            period_text = "기간 정보 —"
    elif months:
        period_text = f"최근 {months}개월"
    else:
        period_text = "기간 정보 —"

    debug_snapshot = _get_debug_snapshot(agent1_json)
    kpis = (agent1_json or {}).get("kpis", {})
    mapping = [
        ("revisit_rate_avg", "재방문율"),
        ("new_rate_avg", "신규 고객 비중"),
        ("youth_share_avg", "청년 고객 비중")
    ]
    lines = []
    for key, label in mapping:
        sanitized_key = {
            "revisit_rate_avg": "revisit_pct",
            "new_rate_avg": "new_pct",
            "youth_share_avg": "youth_pct",
        }.get(key)
        value = debug_snapshot.get(sanitized_key, kpis.get(key))
        if value is not None:
            lines.append(f"{label}: 현황 {_format_percent(value)} → 목표 구간 —")
    if not lines:
        lines.append("KPI 목표 구간 —")
    return period_text, lines[:3]


def _format_list(values) -> str:
    if not values:
        return "—"
    if isinstance(values, (list, tuple)):
        items = [str(v) for v in values if v]
        return " · ".join(items) if items else "—"
    return str(values)


def render_summary_view(
    agent1_json: dict,
    agent2_json: dict,
    overview_df: pd.DataFrame | None = None,
    table_dict: dict | None = None,
    retrieval_payload: dict | None = None,
) -> None:
    merchant_title = _extract_merchant_name(agent1_json)
    st.header(f"📊 {merchant_title} 가맹점 방문 고객 현황 분석")

    context = (agent1_json or {}).get("context", {})
    if context and not context.get("merchant"):
        st.warning("질문과 정확히 일치하는 가맹점을 찾지 못해 표본 전체 요약을 보여드립니다.")

    debug_info = _get_debug_section(agent1_json)
    if overview_df is None or table_dict is None:
        render_info = debug_info.get("render") if isinstance(debug_info, dict) else None
        if isinstance(render_info, dict) and isinstance(render_info.get("table_dict"), dict):
            table_dict = render_info.get("table_dict")
            overview_df = pd.DataFrame([table_dict])
        else:
            overview_df, table_dict = _collect_overview_row(agent1_json)
            if isinstance(debug_info, dict):
                debug_info.setdefault("render", {})["table_dict"] = table_dict
    if overview_df is None:
        if table_dict:
            overview_df = pd.DataFrame([table_dict])
        else:
            overview_df = pd.DataFrame()
    is_public_mode = APP_MODE == "public"
    try:
        print("📊 overview_table:", json.dumps(overview_df.to_dict(orient="records"), ensure_ascii=False))
    except Exception:
        pass

    if is_public_mode:
        st.subheader("현황 요약")
        if table_dict:
            summary_df = pd.DataFrame(list(table_dict.items()), columns=["항목", "값"]).head(3)
            st.table(summary_df)
        else:
            st.info("요약 정보가 없습니다.")
    else:
        st.subheader("현황 표")
        st.table(overview_df)

    st.subheader("한 줄 진단")
    diagnosis_text = _build_diagnosis(agent1_json)
    if retrieval_payload and retrieval_payload.get("chunks"):
        best_chunk = retrieval_payload["chunks"][0]
        evidence_meta = None
        for item in retrieval_payload.get("evidence", []):
            if item.get("doc_id") == best_chunk.get("doc_id") and item.get("chunk_id") == best_chunk.get("chunk_id"):
                evidence_meta = item
                break
        cols = st.columns([12, 1])
        with cols[0]:
            st.markdown(f"- {diagnosis_text}")
        with cols[1]:
            _render_evidence_badge(best_chunk, evidence_meta)
    else:
        st.markdown(f"- {diagnosis_text}")

    if not is_public_mode:
        period_text, goal_lines = _build_goal_lines(agent1_json)
        st.subheader("목표")
        st.markdown(f"- 기간 가정: {period_text}")
        for line in goal_lines:
            st.markdown(f"- {line}")

    answers = (agent2_json or {}).get("answers") or []

    st.subheader("아이디어 제안")
    if not answers:
        st.info("아이디어 제안이 제공되지 않았습니다.")
    for idx, answer in enumerate(answers[:4], start=1):
        with st.container():
            st.markdown(f"**{idx}. {answer.get('idea_title', '—')}**")
            st.markdown(f"- 대상: {answer.get('audience', '—')}")
            st.markdown(f"- 채널: {_format_list(answer.get('channels'))}")
            st.markdown(f"- 실행: {_format_list(answer.get('execution'))}")
            st.markdown(f"- 카피 샘플: {_format_list(answer.get('copy_samples'))}")
            st.markdown(f"- 측정: {_format_list(answer.get('measurement'))}")

            evidence_items = answer.get("evidence") or []
            if evidence_items:
                st.markdown("**근거**")
                for entry in evidence_items:
                    line = _format_evidence_line(entry)
                    cols = st.columns([12, 1])
                    with cols[0]:
                        st.markdown(line)
                    with cols[1]:
                        source = str(entry.get("source") or "").upper()
                        if source == "RAG":
                            chunk, meta = _match_evidence_chunk(entry, retrieval_payload)
                            if chunk:
                                _render_evidence_badge(chunk, meta)
                            else:
                                _render_evidence_badge(
                                    None,
                                    None,
                                    disabled=True,
                                    tooltip="RAG 근거 매칭 실패",
                                )
                        elif source in {"STRUCTURED", "WEATHER", "EXTERNAL"}:
                            _render_evidence_badge(
                                None,
                                None,
                                disabled=True,
                                tooltip=f"{source} 근거",
                            )
                        else:
                            tooltip = "근거 없음" if source in {"NONE", ""} else source
                            _render_evidence_badge(None, None, disabled=True, tooltip=tooltip)
            else:
                st.markdown("**근거**")
                cols = st.columns([12, 1])
                with cols[0]:
                    st.markdown("- 근거 없음")
                with cols[1]:
                    _render_evidence_badge(None, None, disabled=True, tooltip="근거 없음")

    if not is_public_mode:
        limits = (agent1_json or {}).get("limits", [])
        st.subheader("한계/데이터 보강")
        st.markdown("**현재 한계**")
        if limits:
            for item in limits[:5]:
                st.markdown(f"- {item}")
        else:
            st.markdown("- 한계 정보가 제공되지 않았습니다.")

        improvement_suggestions = []
        for item in limits:
            text = str(item)
            if "날씨" in text:
                improvement_suggestions.append("날씨 데이터 연계를 통해 우천 가설을 검증합니다.")
            elif "표본" in text or "데이터" in text:
                improvement_suggestions.append("누락 구간을 점검해 표본을 보강합니다.")
        if not improvement_suggestions:
            improvement_suggestions.append("다음 스프린트에서 결합 데이터 소스를 재점검합니다.")

        st.markdown("**다음 스프린트 보강 계획**")
        for suggestion in improvement_suggestions[:3]:
            st.markdown(f"- {suggestion}")

        if retrieval_payload and retrieval_payload.get("chunks"):
            st.subheader("임베디드 근거")
            for idx, chunk in enumerate(retrieval_payload.get("chunks", [])[:5], start=1):
                meta = None
                for item in retrieval_payload.get("evidence", []):
                    if item.get("doc_id") == chunk.get("doc_id") and item.get("chunk_id") == chunk.get("chunk_id"):
                        meta = item
                        break
                cols = st.columns([12, 1])
                with cols[0]:
                    preview = str(chunk.get("text") or "—")
                    preview = preview.strip()
                    if len(preview) > 160:
                        preview = preview[:160].rstrip() + "…"
                    st.markdown(f"{idx}. {preview}")
                with cols[1]:
                    _render_evidence_badge(chunk, meta)
<<<<<<< HEAD
=======

    if retrieval_payload and retrieval_payload.get("chunks"):
        st.subheader("임베디드 근거")
        for idx, chunk in enumerate(retrieval_payload.get("chunks", [])[:5], start=1):
            meta = None
            for item in retrieval_payload.get("evidence", []):
                if item.get("doc_id") == chunk.get("doc_id") and item.get("chunk_id") == chunk.get("chunk_id"):
                    meta = item
                    break
            cols = st.columns([12, 1])
            with cols[0]:
                preview = str(chunk.get("text") or "—")
                preview = preview.strip()
                if len(preview) > 160:
                    preview = preview[:160].rstrip() + "…"
                st.markdown(f"{idx}. {preview}")
            with cols[1]:
                _render_evidence_badge(chunk, meta)
>>>>>>> dee343e9

# ===== 경로 & 키 =====
DATA_DIR = Path("data")
SHINHAN_DIR = DATA_DIR / "shinhan"
EXTERNAL_DIR = DATA_DIR / "external"

API_KEY = st.secrets.get("GEMINI_API_KEY") or os.getenv("GEMINI_API_KEY", "")
if not API_KEY:
    st.warning("GEMINI_API_KEY가 설정되지 않았습니다. (앱 설정의 App secrets에 등록하세요)")

# ===== 사이드바: 데이터 상태 =====
st.sidebar.header("데이터 상태")
st.sidebar.write(f"📁 SHINHAN_DIR 존재: {SHINHAN_DIR.exists()}")
st.sidebar.write(f"📁 EXTERNAL_DIR 존재: {EXTERNAL_DIR.exists()}")

data_flags = st.session_state.get("_data_flags", {})
st.sidebar.header("Data Sources")
mode_options = ["public", "debug"]
mode_labels = {"public": "Public", "debug": "Debug"}
mode_index = mode_options.index(APP_MODE) if APP_MODE in mode_options else 0
selected_mode = st.sidebar.selectbox(
    "App Mode",
    mode_options,
    index=mode_index,
    format_func=lambda val: mode_labels.get(val, val),
)
if selected_mode != APP_MODE:
    st.session_state["_app_mode"] = selected_mode
    if selected_mode != "debug":
        st.session_state["show_debug_checkbox"] = False
    st.experimental_rerun()

data_flags["use_weather"] = st.sidebar.toggle(
    "Use Weather Data",
    value=bool(data_flags.get("use_weather", False)),
)
data_flags["use_external"] = st.sidebar.toggle(
    "Use External APIs",
    value=bool(data_flags.get("use_external", False)),
)

rag_root_exists = RAG_ROOT_PATH.exists()
if rag_root_exists:
    st.sidebar.caption(f"RAG Root: {RAG_ROOT_PATH}")
else:
    st.sidebar.info(f"RAG_ROOT 경로({RAG_ROOT_PATH})가 없어 RAG를 사용할 수 없습니다.")

if RAG_CATALOG_ERROR:
    st.sidebar.warning(RAG_CATALOG_ERROR)

rag_toggle_disabled = (
    RETRIEVAL_TOOL is None
    or RETRIEVAL_INIT_ERROR is not None
    or not rag_root_exists
    or RAG_CATALOG_ERROR is not None
)
if rag_toggle_disabled:
    data_flags["use_rag"] = False
    st.sidebar.toggle(
        "Use RAG (Embedded Docs)",
        value=False,
        disabled=True,
        help="RetrievalTool이 준비되지 않아 비활성화되었습니다.",
    )
    data_flags["rag_selected_ids"] = []
else:
    data_flags["use_rag"] = st.sidebar.toggle(
        "Use RAG (Embedded Docs)",
        value=bool(data_flags.get("use_rag", True)),
    )

rag_threshold_default = float(data_flags.get("rag_threshold", 0.35))
data_flags["rag_threshold"] = float(
    st.sidebar.slider(
        "RAG Threshold",
        min_value=0.2,
        max_value=0.6,
        value=rag_threshold_default,
        step=0.05,
        disabled=rag_toggle_disabled,
    )
)
data_flags["rag_top_k"] = int(
    st.sidebar.slider(
        "RAG top_k",
        min_value=3,
        max_value=10,
        value=int(data_flags.get("rag_top_k", 5)),
        step=1,
        disabled=rag_toggle_disabled,
    )
)
rag_modes = ["auto", "always", "off"]
rag_mode_value = data_flags.get("rag_mode", "auto")
if rag_mode_value not in rag_modes:
    rag_mode_value = "auto"
data_flags["rag_mode"] = st.sidebar.selectbox(
    "RAG Mode",
    options=rag_modes,
    index=rag_modes.index(rag_mode_value),
    disabled=rag_toggle_disabled,
)

if not rag_toggle_disabled and data_flags.get("use_rag"):
    current_filter = data_flags.get("rag_filter", "")
    current_filter = st.sidebar.text_input(
        "RAG Search Filter (optional)",
        value=current_filter,
        placeholder="문서명, 태그, ID 검색",
    )
    data_flags["rag_filter"] = current_filter

    def _matches_filter(record: Dict[str, Any], query: str) -> bool:
        if not query:
            return True
        haystack_parts = [
            str(record.get("title") or ""),
            str(record.get("document_id") or ""),
        ]
        tags = record.get("tags") or []
        haystack_parts.extend(str(tag) for tag in tags)
        haystack = " ".join(haystack_parts).lower()
        return query.lower() in haystack

    filtered_catalog = [
        item for item in RAG_CATALOG if _matches_filter(item, current_filter.strip())
    ]

    if not filtered_catalog:
        st.sidebar.info("필터와 일치하는 문서가 없습니다. 필터를 비워주세요.")

    label_map = {
        f"{item['title']} ({item['document_id']})": item["document_id"]
        for item in filtered_catalog
    }
    options = list(label_map.keys())

    previous_selection = data_flags.get("rag_selected_ids") or []
    default_labels = [label for label, doc_id in label_map.items() if doc_id in previous_selection]
    if not default_labels and not previous_selection and len(options) <= 20:
        default_labels = options

    selected_labels = st.sidebar.multiselect(
        "Select RAG Documents",
        options,
        default=default_labels,
    )
    selected_ids = [label_map[label] for label in selected_labels]
    data_flags["rag_selected_ids"] = selected_ids

    if data_flags.get("use_rag") and not selected_ids:
        st.sidebar.info("선택된 RAG 문서가 없어 이번 실행에서는 RAG를 사용하지 않습니다.")
elif not rag_toggle_disabled:
    # Toggle가 꺼져 있으면 기존 선택을 유지하되 필터 입력만 초기화하지 않습니다.
    data_flags.setdefault("rag_selected_ids", data_flags.get("rag_selected_ids", []))

st.session_state["_data_flags"] = data_flags

# ===== 탭 구성 =====
analysis_tab, sources_tab = st.tabs(["📈 분석", "📚 Embedded Sources"])

with analysis_tab:
    default_q = "성동구 {고향***} 기준으로, 재방문율 4주 플랜 작성해줘."
    question = st.text_input("질문을 입력하세요", value=default_q)
    st.caption("상호는 반드시 {}로 감싸 주세요. 예) 성동구 {동대******}")

    run_analysis = st.button("분석 실행", type="primary")
    if run_analysis:
        from bigcon_2agent_mvp_v3 import (
            agent1_pipeline,
            build_agent2_prompt,
            call_gemini_agent2,
            infer_question_type,
        )

        with st.spinner("Agent-1: 데이터 집계/요약 중..."):
            try:
                a1 = agent1_pipeline(question, SHINHAN_DIR, EXTERNAL_DIR)
                try:
                    overview_df, table_dict = _collect_overview_row(a1)
                except Exception:
                    overview_df, table_dict = pd.DataFrame(), {}
                if isinstance(a1, dict):
                    dbg = _get_debug_section(a1)
                    dbg.setdefault('render', {})['table_dict'] = table_dict
                    a1['debug'] = dbg
                st.session_state['_latest_overview'] = (overview_df, table_dict)
                st.session_state['_latest_agent1'] = a1
                st.session_state['_latest_question'] = question
                st.success("Agent-1 JSON 생성 완료")
            except Exception:
                st.error("Agent-1 실행 오류")
                st.code(traceback.format_exc())
                st.stop()

        flags_snapshot = st.session_state.get("_data_flags", {}).copy()
        rag_info_for_prompt = _compute_rag_info(question, flags_snapshot)
        rag_prompt_context = _prepare_rag_prompt_context(rag_info_for_prompt)
        st.session_state['_latest_rag_info'] = rag_info_for_prompt
        question_type = infer_question_type(question)
        st.session_state['_latest_question_type'] = question_type
        st.session_state['_latest_rag_prompt_context'] = rag_prompt_context

        with st.spinner("Agent-2: 카드 생성 중..."):
            try:
                os.environ["GEMINI_API_KEY"] = API_KEY
                prompt_text = build_agent2_prompt(
                    a1,
                    question_text=question,
                    question_type=question_type,
                    rag_context=rag_prompt_context,
                )
                result = call_gemini_agent2(prompt_text, question_type=question_type)
                st.success("Agent-2 카드 생성 완료")
                st.session_state['_latest_agent2'] = result
            except Exception:
                st.error("Agent-2 실행 오류")
                st.code(traceback.format_exc())
                st.stop()

        _render_main_views(question, a1, result, rag_info_override=rag_info_for_prompt)

    elif st.session_state.get('_latest_agent1') and st.session_state.get('_latest_agent2'):
        latest_agent1 = st.session_state.get('_latest_agent1')
        latest_agent2 = st.session_state.get('_latest_agent2')
        question_snapshot = st.session_state.get('_latest_question', question)
        _render_main_views(question_snapshot, latest_agent1, latest_agent2)
<<<<<<< HEAD

    latest_agent2 = st.session_state.get('_latest_agent2')
    if isinstance(latest_agent2, dict):
        with st.expander("🧾 Agent-2 출력(JSON) 보기", expanded=False):
            st.json(latest_agent2)
    latest_retrieval = st.session_state.get('_latest_retrieval')
    if latest_retrieval:
        with st.expander("📎 Retrieval Evidence (JSON)", expanded=False):
            st.json(latest_retrieval)
    latest_agent1 = st.session_state.get('_latest_agent1')
    if isinstance(latest_agent1, dict):
        with st.expander("🔎 Agent-1 출력(JSON) 보기", expanded=False):
            st.json(latest_agent1)

    rag_flags = st.session_state.get("_data_flags", {})
    if RETRIEVAL_TOOL is not None and RETRIEVAL_INIT_ERROR is None:
        col_lo, col_hi = st.columns(2)
        if col_lo.button("임계값 낮추기 (-0.05)"):
            new_threshold = max(0.2, float(rag_flags.get("rag_threshold", 0.35)) - 0.05)
            st.session_state["_data_flags"]["rag_threshold"] = round(new_threshold, 2)
            st.experimental_rerun()
        if col_hi.button("임계값 높이기 (+0.05)"):
            new_threshold = min(0.6, float(rag_flags.get("rag_threshold", 0.35)) + 0.05)
            st.session_state["_data_flags"]["rag_threshold"] = round(new_threshold, 2)
            st.experimental_rerun()

=======

    latest_agent2 = st.session_state.get('_latest_agent2')
    if isinstance(latest_agent2, dict):
        with st.expander("🧾 Agent-2 출력(JSON) 보기", expanded=False):
            st.json(latest_agent2)
    latest_retrieval = st.session_state.get('_latest_retrieval')
    if latest_retrieval:
        with st.expander("📎 Retrieval Evidence (JSON)", expanded=False):
            st.json(latest_retrieval)
    latest_agent1 = st.session_state.get('_latest_agent1')
    if isinstance(latest_agent1, dict):
        with st.expander("🔎 Agent-1 출력(JSON) 보기", expanded=False):
            st.json(latest_agent1)

    rag_flags = st.session_state.get("_data_flags", {})
    if RETRIEVAL_TOOL is not None and RETRIEVAL_INIT_ERROR is None:
        col_lo, col_hi = st.columns(2)
        if col_lo.button("임계값 낮추기 (-0.05)"):
            new_threshold = max(0.2, float(rag_flags.get("rag_threshold", 0.35)) - 0.05)
            st.session_state["_data_flags"]["rag_threshold"] = round(new_threshold, 2)
            st.experimental_rerun()
        if col_hi.button("임계값 높이기 (+0.05)"):
            new_threshold = min(0.6, float(rag_flags.get("rag_threshold", 0.35)) + 0.05)
            st.session_state["_data_flags"]["rag_threshold"] = round(new_threshold, 2)
            st.experimental_rerun()

>>>>>>> dee343e9
    if show_debug:
        latest_agent1 = st.session_state.get('_latest_agent1')
        with st.expander("🔍 디버그 상세", expanded=True):
            render_debug_view(latest_agent1, show_raw=DEBUG_SHOW_RAW)

    if not st.session_state.get("_intro_shown"):
        st.info("✅ 업로드 성공! 이제 질문 입력 후 [분석 실행]을 눌러 카드 결과를 확인해보세요.")
        st.session_state["_intro_shown"] = True

with sources_tab:
    st.subheader("임베디드 소스 카탈로그")
    st.caption(f"RAG Root: {RAG_ROOT_PATH}")
    if RETRIEVAL_INIT_ERROR:
        st.error(f"RetrievalTool 초기화 실패: {RETRIEVAL_INIT_ERROR}")
    elif RETRIEVAL_TOOL is None:
        st.info("RetrievalTool이 비활성화되어 있습니다.")
    elif not RAG_ROOT_PATH.exists():
        st.info("data/rag 경로가 존재하지 않습니다. corpus/와 indices/를 구성한 뒤 다시 시도하세요.")
    elif RAG_CATALOG_ERROR:
        st.warning(RAG_CATALOG_ERROR)
    else:
        catalog_df = pd.DataFrame(RAG_CATALOG)
        if catalog_df.empty:
            st.info("등록된 임베디드 문서가 없습니다. data/rag/indices 폴더를 확인하세요.")
        else:
            display_columns = [
                "title",
                "document_id",
                "num_chunks",
                "embedding_model",
                "created_at",
                "origin_path",
            ]
            optional_cols = [col for col in ["tags", "year"] if col in catalog_df.columns]
            st.dataframe(
                catalog_df[display_columns + optional_cols],
                use_container_width=True,
            )
            doc_ids = catalog_df["document_id"].tolist()
            selected_doc = st.selectbox("미리보기 문서", doc_ids, index=0 if doc_ids else None)
            if selected_doc:
                preview_chunks = RETRIEVAL_TOOL.preview_chunks(selected_doc)
                manifest_row = catalog_df[catalog_df["document_id"] == selected_doc].iloc[0]
                st.markdown(f"**문서 제목:** {manifest_row['title']}")
                origin_path = manifest_row.get("origin_path")
                if origin_path:
                    st.markdown(f"[원본 열기]({origin_path})")
                tags = manifest_row.get("tags") or []
                if tags:
                    st.caption("태그: " + ", ".join(str(tag) for tag in tags))
                if not preview_chunks:
                    st.info("프리뷰 가능한 청크가 없습니다.")
                else:
                    for chunk in preview_chunks:
                        with st.expander(f"Chunk {chunk.get('chunk_id')}"):
                            st.write(chunk.get("text") or "—")<|MERGE_RESOLUTION|>--- conflicted
+++ resolved
@@ -2218,27 +2218,6 @@
                     st.markdown(f"{idx}. {preview}")
                 with cols[1]:
                     _render_evidence_badge(chunk, meta)
-<<<<<<< HEAD
-=======
-
-    if retrieval_payload and retrieval_payload.get("chunks"):
-        st.subheader("임베디드 근거")
-        for idx, chunk in enumerate(retrieval_payload.get("chunks", [])[:5], start=1):
-            meta = None
-            for item in retrieval_payload.get("evidence", []):
-                if item.get("doc_id") == chunk.get("doc_id") and item.get("chunk_id") == chunk.get("chunk_id"):
-                    meta = item
-                    break
-            cols = st.columns([12, 1])
-            with cols[0]:
-                preview = str(chunk.get("text") or "—")
-                preview = preview.strip()
-                if len(preview) > 160:
-                    preview = preview[:160].rstrip() + "…"
-                st.markdown(f"{idx}. {preview}")
-            with cols[1]:
-                _render_evidence_badge(chunk, meta)
->>>>>>> dee343e9
 
 # ===== 경로 & 키 =====
 DATA_DIR = Path("data")
@@ -2466,7 +2445,6 @@
         latest_agent2 = st.session_state.get('_latest_agent2')
         question_snapshot = st.session_state.get('_latest_question', question)
         _render_main_views(question_snapshot, latest_agent1, latest_agent2)
-<<<<<<< HEAD
 
     latest_agent2 = st.session_state.get('_latest_agent2')
     if isinstance(latest_agent2, dict):
@@ -2493,34 +2471,6 @@
             st.session_state["_data_flags"]["rag_threshold"] = round(new_threshold, 2)
             st.experimental_rerun()
 
-=======
-
-    latest_agent2 = st.session_state.get('_latest_agent2')
-    if isinstance(latest_agent2, dict):
-        with st.expander("🧾 Agent-2 출력(JSON) 보기", expanded=False):
-            st.json(latest_agent2)
-    latest_retrieval = st.session_state.get('_latest_retrieval')
-    if latest_retrieval:
-        with st.expander("📎 Retrieval Evidence (JSON)", expanded=False):
-            st.json(latest_retrieval)
-    latest_agent1 = st.session_state.get('_latest_agent1')
-    if isinstance(latest_agent1, dict):
-        with st.expander("🔎 Agent-1 출력(JSON) 보기", expanded=False):
-            st.json(latest_agent1)
-
-    rag_flags = st.session_state.get("_data_flags", {})
-    if RETRIEVAL_TOOL is not None and RETRIEVAL_INIT_ERROR is None:
-        col_lo, col_hi = st.columns(2)
-        if col_lo.button("임계값 낮추기 (-0.05)"):
-            new_threshold = max(0.2, float(rag_flags.get("rag_threshold", 0.35)) - 0.05)
-            st.session_state["_data_flags"]["rag_threshold"] = round(new_threshold, 2)
-            st.experimental_rerun()
-        if col_hi.button("임계값 높이기 (+0.05)"):
-            new_threshold = min(0.6, float(rag_flags.get("rag_threshold", 0.35)) + 0.05)
-            st.session_state["_data_flags"]["rag_threshold"] = round(new_threshold, 2)
-            st.experimental_rerun()
-
->>>>>>> dee343e9
     if show_debug:
         latest_agent1 = st.session_state.get('_latest_agent1')
         with st.expander("🔍 디버그 상세", expanded=True):
