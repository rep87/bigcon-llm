--- conflicted
+++ resolved
@@ -26,8 +26,6 @@
     from rag import RetrievalTool
 except Exception:  # pragma: no cover - optional dependency path
     RetrievalTool = None
-<<<<<<< HEAD
-=======
 
 # ===== 페이지 기본 =====
 st.set_page_config(page_title="성동구 소상공인 비밀상담사 (MVP)", page_icon="💬", layout="wide")
@@ -2170,7 +2168,6 @@
     flags = input_info.get("flags") or {}
     if flags:
         st.write({k: flags.get(k) for k in sorted(flags)})
->>>>>>> 4694fabb
 
     parse_info = debug.get("parse", {}) or {}
     st.markdown("#### 파싱 결과")
@@ -4602,7 +4599,6 @@
                 st.error("Agent-2 실행 오류")
                 st.code(traceback.format_exc())
                 st.stop()
-<<<<<<< HEAD
 
         _render_main_views(question, a1, result, rag_info_override=rag_info_for_prompt)
 
@@ -4637,42 +4633,6 @@
             st.session_state["_data_flags"]["rag_threshold"] = round(new_threshold, 2)
             st.experimental_rerun()
 
-=======
-
-        _render_main_views(question, a1, result, rag_info_override=rag_info_for_prompt)
-
-    elif st.session_state.get('_latest_agent1') and st.session_state.get('_latest_agent2'):
-        latest_agent1 = st.session_state.get('_latest_agent1')
-        latest_agent2 = st.session_state.get('_latest_agent2')
-        question_snapshot = st.session_state.get('_latest_question', question)
-        _render_main_views(question_snapshot, latest_agent1, latest_agent2)
-
-    latest_agent2 = st.session_state.get('_latest_agent2')
-    if isinstance(latest_agent2, dict):
-        with st.expander("🧾 Agent-2 출력(JSON) 보기", expanded=False):
-            st.json(latest_agent2)
-    latest_retrieval = st.session_state.get('_latest_retrieval')
-    if latest_retrieval:
-        with st.expander("📎 Retrieval Evidence (JSON)", expanded=False):
-            st.json(latest_retrieval)
-    latest_agent1 = st.session_state.get('_latest_agent1')
-    if isinstance(latest_agent1, dict):
-        with st.expander("🔎 Agent-1 출력(JSON) 보기", expanded=False):
-            st.json(latest_agent1)
-
-    rag_flags = st.session_state.get("_data_flags", {})
-    if RETRIEVAL_TOOL is not None and RETRIEVAL_INIT_ERROR is None:
-        col_lo, col_hi = st.columns(2)
-        if col_lo.button("임계값 낮추기 (-0.05)"):
-            new_threshold = max(0.2, float(rag_flags.get("rag_threshold", 0.35)) - 0.05)
-            st.session_state["_data_flags"]["rag_threshold"] = round(new_threshold, 2)
-            st.experimental_rerun()
-        if col_hi.button("임계값 높이기 (+0.05)"):
-            new_threshold = min(0.6, float(rag_flags.get("rag_threshold", 0.35)) + 0.05)
-            st.session_state["_data_flags"]["rag_threshold"] = round(new_threshold, 2)
-            st.experimental_rerun()
-
->>>>>>> 4694fabb
     if show_debug:
         latest_agent1 = st.session_state.get('_latest_agent1')
         with st.expander("🔍 디버그 상세", expanded=True):
